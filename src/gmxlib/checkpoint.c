--- conflicted
+++ resolved
@@ -1774,15 +1774,11 @@
             /* lock log file */                
             if (i==0)
             {
-<<<<<<< HEAD
-#ifndef GMX_NATIVE_WINDOWS
-=======
                 /* Note that there are systems where the lock operation
                  * will succeed, but a second process can also lock the file.
                  * We should probably try to detect this.
                  */
-#if !((defined WIN32 || defined _WIN32 || defined WIN64 || defined _WIN64) && !defined __CYGWIN__ && !defined __CYGWIN32__) 
->>>>>>> 0b2d41f1
+#ifndef GMX_NATIVE_WINDOWS
                 if (fcntl(fileno(gmx_fio_getfp(chksum_file)), F_SETLK, &fl)
                     ==-1)
 #else
