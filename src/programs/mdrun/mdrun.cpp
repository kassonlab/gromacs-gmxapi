--- conflicted
+++ resolved
@@ -514,14 +514,12 @@
        there instead.  */
     if (MASTER(cr) && !bDoAppendFiles)
     {
-        FILE* fplog;
         gmx_log_open(ftp2fn(efLOG, nfile, fnm), cr,
                      Flags & MD_APPENDFILES, &fplog);
-        logFileHandle_.reset(fplog, &gmx_log_close);
     }
     else
     {
-        logFileHandle_ = nullptr;
+        fplog = nullptr;
     }
 
     ddxyz[XX] = (int)(realddxyz[XX] + 0.5);
@@ -530,12 +528,6 @@
 
     dddlb_opt = dddlb_opt_choices[0];
     nbpu_opt  = nbpu_opt_choices[0];
-<<<<<<< HEAD
-}
-
-Mdrunner::~Mdrunner() = default;
-
-=======
 };
 
 Mdrunner::~Mdrunner()
@@ -547,5 +539,4 @@
         gmx_log_close(fplog);
     }
 }
->>>>>>> 01df0dda
 } // namespace