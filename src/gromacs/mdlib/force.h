/*
 * This file is part of the GROMACS molecular simulation package.
 *
 * Copyright (c) 1991-2000, University of Groningen, The Netherlands.
 * Copyright (c) 2001-2004, The GROMACS development team.
 * Copyright (c) 2013,2014,2015,2016,2017,2018, by the GROMACS development team, led by
 * Mark Abraham, David van der Spoel, Berk Hess, and Erik Lindahl,
 * and including many others, as listed in the AUTHORS file in the
 * top-level source directory and at http://www.gromacs.org.
 *
 * GROMACS is free software; you can redistribute it and/or
 * modify it under the terms of the GNU Lesser General Public License
 * as published by the Free Software Foundation; either version 2.1
 * of the License, or (at your option) any later version.
 *
 * GROMACS is distributed in the hope that it will be useful,
 * but WITHOUT ANY WARRANTY; without even the implied warranty of
 * MERCHANTABILITY or FITNESS FOR A PARTICULAR PURPOSE.  See the GNU
 * Lesser General Public License for more details.
 *
 * You should have received a copy of the GNU Lesser General Public
 * License along with GROMACS; if not, see
 * http://www.gnu.org/licenses, or write to the Free Software Foundation,
 * Inc., 51 Franklin Street, Fifth Floor, Boston, MA  02110-1301  USA.
 *
 * If you want to redistribute modifications to GROMACS, please
 * consider that scientific software is very special. Version
 * control is crucial - bugs must be traceable. We will be happy to
 * consider code for inclusion in the official distribution, but
 * derived work must not be called official GROMACS. Details are found
 * in the README & COPYING files - if they are missing, get the
 * official version at http://www.gromacs.org.
 *
 * To help us fund GROMACS development, we humbly ask that you cite
 * the research papers on the package. Check out http://www.gromacs.org.
 */
/*! \libinternal
 * \file
 * \brief Declares symbols for MD force calculation
 */
#ifndef GMX_MDLIB_FORCE_H
#define GMX_MDLIB_FORCE_H

#include "gromacs/domdec/dlbtiming.h"
#include "gromacs/math/paddedvector.h"
#include "gromacs/math/vectypes.h"
#include "gromacs/utility/arrayref.h"

struct gmx_edsam;
struct gmx_enerdata_t;
struct gmx_enfrot;
struct gmx_groups_t;
struct gmx_grppairener_t;
struct gmx_localtop_t;
struct gmx_multisim_t;
struct gmx_vsite_t;
struct gmx_wallcycle;
class history_t;
struct t_blocka;
struct t_commrec;
struct t_fcdata;
struct t_forcerec;
struct t_graph;
struct t_idef;
struct t_inputrec;
struct t_lambda;
struct t_mdatoms;
struct t_nrnb;

namespace gmx
{
class Awh;
class ForceWithVirial;
class MDLogger;
}

void init_enerdata(int ngener, int n_lambda, gmx_enerdata_t *enerd);
/* Intializes the energy storage struct */

void destroy_enerdata(gmx_enerdata_t *enerd);
/* Free all memory associated with enerd */

void reset_foreign_enerdata(gmx_enerdata_t *enerd);
/* Resets only the foreign energy data */

void reset_enerdata(gmx_enerdata_t *enerd);
/* Resets the energy data */

void sum_epot(gmx_grppairener_t *grpp, real *epot);
/* Locally sum the non-bonded potential energy terms */

void sum_dhdl(gmx_enerdata_t *enerd, gmx::ArrayRef<const real> lambda, t_lambda *fepvals);
/* Sum the free energy contributions */

<<<<<<< HEAD
/* Compute the average C6 and C12 params for LJ corrections */
void set_avcsixtwelve(FILE *fplog, t_forcerec *fr,
                      const gmx_mtop_t *mtop);

/*!
 * \brief Wrapper for integrator-specific force calculation routines.
 *
 * \param log log file
 * \param cr communicator
 * \param inputrec input record
 * \param step current time step
 * \param nrnb opaque pointer to non-bonded something-or-other
 * \param wcycle wallcycle accounting handle
 * \param top subdomain-local topology
 * \param groups
 * \param box simulation box matrix
 * \param coordinates interaction site coordinates
 * \param hist history information for NMR restraints
 * \param force array of calculated forces
 * \param vir_force virial tensor
 * \param mdatoms atomic information structure
 * \param enerd energy calculation structure
 * \param fcd force calculation helper data store
 * \param lambda free energy perturbation coefficients
 * \param graph
 * \param fr force record
 * \param vsite information on virtual sites
 * \param mu_tot
 * \param t
 * \param ed
 * \param bBornRadii
 * \param flags MD configuration flags
 * \param ddOpenBalanceRegion whether to open balancing region
 * \param ddCloseBalanceRegion whether to close balancing region
 */
void do_force(FILE *log, t_commrec *cr,
              t_inputrec *inputrec,
              gmx_int64_t step, struct t_nrnb *nrnb, gmx_wallcycle_t wcycle,
              gmx_localtop_t *top,
              gmx_groups_t *groups,
              matrix box, PaddedRVecVector *coordinates, history_t *hist,
              PaddedRVecVector *force,
              tensor vir_force,
              t_mdatoms *mdatoms,
              gmx_enerdata_t *enerd, t_fcdata *fcd,
              gmx::ArrayRef<real> lambda, t_graph *graph,
              t_forcerec *fr,
              gmx_vsite_t *vsite, rvec mu_tot,
              double t, struct gmx_edsam *ed,
              gmx_bool bBornRadii,
              int flags,
=======
void do_force(FILE                                     *log,
              const t_commrec                          *cr,
              const gmx_multisim_t                     *ms,
              const t_inputrec                         *inputrec,
              gmx::Awh                                 *awh,
              gmx_enfrot                               *enforcedRotation,
              int64_t                                   step,
              t_nrnb                                   *nrnb,
              gmx_wallcycle                            *wcycle,
              // TODO top can be const when the group scheme no longer
              // builds exclusions during neighbor searching within
              // do_force_cutsGROUP.
              gmx_localtop_t                           *top,
              const gmx_groups_t                       *groups,
              matrix                                    box,
              gmx::PaddedArrayRef<gmx::RVec>            coordinates,
              history_t                                *hist,
              gmx::PaddedArrayRef<gmx::RVec>            force,
              tensor                                    vir_force,
              const t_mdatoms                          *mdatoms,
              gmx_enerdata_t                           *enerd,
              t_fcdata                                 *fcd,
              gmx::ArrayRef<real>                       lambda,
              t_graph                                  *graph,
              t_forcerec                               *fr,
              const gmx_vsite_t                        *vsite,
              rvec                                      mu_tot,
              double                                    t,
              gmx_edsam                                *ed,
              int                                       flags,
>>>>>>> d42a815e
              DdOpenBalanceRegionBeforeForceComputation ddOpenBalanceRegion,
              DdCloseBalanceRegionAfterForceComputation ddCloseBalanceRegion);

/* Communicate coordinates (if parallel).
 * Do neighbor searching (if necessary).
 * Calculate forces.
 * Communicate forces (if parallel).
 * Spread forces for vsites (if present).
 *
 * f is always required.
 */

void ns(FILE               *fplog,
        t_forcerec         *fr,
        matrix              box,
        const gmx_groups_t *groups,
        gmx_localtop_t     *top,
        const t_mdatoms    *md,
        const t_commrec    *cr,
        t_nrnb             *nrnb,
        gmx_bool            bFillGrid);
/* Call the neighborsearcher */

void do_force_lowlevel(t_forcerec   *fr,
                       const t_inputrec *ir,
                       const t_idef *idef,
                       const t_commrec *cr,
                       const gmx_multisim_t *ms,
                       t_nrnb       *nrnb,
                       gmx_wallcycle *wcycle,
                       const t_mdatoms *md,
                       rvec         x[],
                       history_t    *hist,
                       rvec         f_shortrange[],
                       gmx::ForceWithVirial *forceWithVirial,
                       gmx_enerdata_t *enerd,
                       t_fcdata     *fcd,
                       matrix       box,
                       t_lambda     *fepvals,
                       real         *lambda,
                       const t_graph *graph,
                       const t_blocka *excl,
                       rvec         mu_tot[2],
                       int          flags,
                       float        *cycles_pme);
/* Call all the force routines */

#endif<|MERGE_RESOLUTION|>--- conflicted
+++ resolved
@@ -33,10 +33,6 @@
  *
  * To help us fund GROMACS development, we humbly ask that you cite
  * the research papers on the package. Check out http://www.gromacs.org.
- */
-/*! \libinternal
- * \file
- * \brief Declares symbols for MD force calculation
  */
 #ifndef GMX_MDLIB_FORCE_H
 #define GMX_MDLIB_FORCE_H
@@ -92,59 +88,6 @@
 void sum_dhdl(gmx_enerdata_t *enerd, gmx::ArrayRef<const real> lambda, t_lambda *fepvals);
 /* Sum the free energy contributions */
 
-<<<<<<< HEAD
-/* Compute the average C6 and C12 params for LJ corrections */
-void set_avcsixtwelve(FILE *fplog, t_forcerec *fr,
-                      const gmx_mtop_t *mtop);
-
-/*!
- * \brief Wrapper for integrator-specific force calculation routines.
- *
- * \param log log file
- * \param cr communicator
- * \param inputrec input record
- * \param step current time step
- * \param nrnb opaque pointer to non-bonded something-or-other
- * \param wcycle wallcycle accounting handle
- * \param top subdomain-local topology
- * \param groups
- * \param box simulation box matrix
- * \param coordinates interaction site coordinates
- * \param hist history information for NMR restraints
- * \param force array of calculated forces
- * \param vir_force virial tensor
- * \param mdatoms atomic information structure
- * \param enerd energy calculation structure
- * \param fcd force calculation helper data store
- * \param lambda free energy perturbation coefficients
- * \param graph
- * \param fr force record
- * \param vsite information on virtual sites
- * \param mu_tot
- * \param t
- * \param ed
- * \param bBornRadii
- * \param flags MD configuration flags
- * \param ddOpenBalanceRegion whether to open balancing region
- * \param ddCloseBalanceRegion whether to close balancing region
- */
-void do_force(FILE *log, t_commrec *cr,
-              t_inputrec *inputrec,
-              gmx_int64_t step, struct t_nrnb *nrnb, gmx_wallcycle_t wcycle,
-              gmx_localtop_t *top,
-              gmx_groups_t *groups,
-              matrix box, PaddedRVecVector *coordinates, history_t *hist,
-              PaddedRVecVector *force,
-              tensor vir_force,
-              t_mdatoms *mdatoms,
-              gmx_enerdata_t *enerd, t_fcdata *fcd,
-              gmx::ArrayRef<real> lambda, t_graph *graph,
-              t_forcerec *fr,
-              gmx_vsite_t *vsite, rvec mu_tot,
-              double t, struct gmx_edsam *ed,
-              gmx_bool bBornRadii,
-              int flags,
-=======
 void do_force(FILE                                     *log,
               const t_commrec                          *cr,
               const gmx_multisim_t                     *ms,
@@ -175,7 +118,6 @@
               double                                    t,
               gmx_edsam                                *ed,
               int                                       flags,
->>>>>>> d42a815e
               DdOpenBalanceRegionBeforeForceComputation ddOpenBalanceRegion,
               DdCloseBalanceRegionAfterForceComputation ddCloseBalanceRegion);
 
