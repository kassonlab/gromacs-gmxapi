/*
 * This file is part of the GROMACS molecular simulation package.
 *
 * Copyright (c) 1991-2000, University of Groningen, The Netherlands.
 * Copyright (c) 2001-2004, The GROMACS development team.
 * Copyright (c) 2013,2014,2015,2016,2017,2018, by the GROMACS development team, led by
 * Mark Abraham, David van der Spoel, Berk Hess, and Erik Lindahl,
 * and including many others, as listed in the AUTHORS file in the
 * top-level source directory and at http://www.gromacs.org.
 *
 * GROMACS is free software; you can redistribute it and/or
 * modify it under the terms of the GNU Lesser General Public License
 * as published by the Free Software Foundation; either version 2.1
 * of the License, or (at your option) any later version.
 *
 * GROMACS is distributed in the hope that it will be useful,
 * but WITHOUT ANY WARRANTY; without even the implied warranty of
 * MERCHANTABILITY or FITNESS FOR A PARTICULAR PURPOSE.  See the GNU
 * Lesser General Public License for more details.
 *
 * You should have received a copy of the GNU Lesser General Public
 * License along with GROMACS; if not, see
 * http://www.gnu.org/licenses, or write to the Free Software Foundation,
 * Inc., 51 Franklin Street, Fifth Floor, Boston, MA  02110-1301  USA.
 *
 * If you want to redistribute modifications to GROMACS, please
 * consider that scientific software is very special. Version
 * control is crucial - bugs must be traceable. We will be happy to
 * consider code for inclusion in the official distribution, but
 * derived work must not be called official GROMACS. Details are found
 * in the README & COPYING files - if they are missing, get the
 * official version at http://www.gromacs.org.
 *
 * To help us fund GROMACS development, we humbly ask that you cite
 * the research papers on the package. Check out http://www.gromacs.org.
 */
#include "gmxpre.h"

#include "sim_util.h"

#include "config.h"

#include <cmath>
#include <cstdint>
#include <cstdio>
#include <cstring>

#include <array>

#include "gromacs/awh/awh.h"
#include "gromacs/domdec/dlbtiming.h"
#include "gromacs/domdec/domdec_struct.h"
#include "gromacs/domdec/partition.h"
#include "gromacs/essentialdynamics/edsam.h"
#include "gromacs/ewald/pme.h"
#include "gromacs/gmxlib/chargegroup.h"
#include "gromacs/gmxlib/network.h"
#include "gromacs/gmxlib/nrnb.h"
#include "gromacs/gmxlib/nonbonded/nb_free_energy.h"
#include "gromacs/gmxlib/nonbonded/nb_kernel.h"
#include "gromacs/gmxlib/nonbonded/nonbonded.h"
#include "gromacs/gpu_utils/gpu_utils.h"
#include "gromacs/imd/imd.h"
#include "gromacs/listed-forces/bonded.h"
#include "gromacs/listed-forces/disre.h"
#include "gromacs/listed-forces/manage-threading.h"
#include "gromacs/listed-forces/orires.h"
#include "gromacs/math/functions.h"
#include "gromacs/math/units.h"
#include "gromacs/math/vec.h"
#include "gromacs/math/vecdump.h"
#include "gromacs/mdlib/calcmu.h"
#include "gromacs/mdlib/calcvir.h"
#include "gromacs/mdlib/constr.h"
#include "gromacs/mdlib/force.h"
#include "gromacs/mdlib/forcerec.h"
#include "gromacs/mdlib/gmx_omp_nthreads.h"
#include "gromacs/mdlib/mdrun.h"
#include "gromacs/mdlib/nb_verlet.h"
#include "gromacs/mdlib/nbnxn_atomdata.h"
#include "gromacs/mdlib/nbnxn_gpu_data_mgmt.h"
#include "gromacs/mdlib/nbnxn_grid.h"
#include "gromacs/mdlib/nbnxn_search.h"
#include "gromacs/mdlib/qmmm.h"
#include "gromacs/mdlib/update.h"
#include "gromacs/mdlib/nbnxn_kernels/nbnxn_kernel_gpu_ref.h"
#include "gromacs/mdtypes/commrec.h"
#include "gromacs/mdtypes/forceoutput.h"
#include "gromacs/mdtypes/iforceprovider.h"
#include "gromacs/mdtypes/inputrec.h"
#include "gromacs/mdtypes/md_enums.h"
#include "gromacs/mdtypes/state.h"
#include "gromacs/pbcutil/ishift.h"
#include "gromacs/pbcutil/mshift.h"
#include "gromacs/pbcutil/pbc.h"
#include "gromacs/pulling/pull.h"
#include "gromacs/pulling/pull_rotation.h"
#include "gromacs/restraint/manager.h"
#include "gromacs/restraint/restraintcalculation.h"
#include "gromacs/timing/cyclecounter.h"
#include "gromacs/timing/gpu_timing.h"
#include "gromacs/timing/wallcycle.h"
#include "gromacs/timing/wallcyclereporting.h"
#include "gromacs/timing/walltime_accounting.h"
#include "gromacs/topology/topology.h"
#include "gromacs/utility/arrayref.h"
#include "gromacs/utility/basedefinitions.h"
#include "gromacs/utility/cstringutil.h"
#include "gromacs/utility/exceptions.h"
#include "gromacs/utility/fatalerror.h"
#include "gromacs/utility/gmxassert.h"
#include "gromacs/utility/gmxmpi.h"
#include "gromacs/utility/logger.h"
#include "gromacs/utility/pleasecite.h"
#include "gromacs/utility/smalloc.h"
#include "gromacs/utility/strconvert.h"
#include "gromacs/utility/sysinfo.h"

#include "nbnxn_gpu.h"
#include "nbnxn_kernels/nbnxn_kernel_cpu.h"
#include "nbnxn_kernels/nbnxn_kernel_prune.h"

// TODO: this environment variable allows us to verify before release
// that on less common architectures the total cost of polling is not larger than
// a blocking wait (so polling does not introduce overhead when the static
// PME-first ordering would suffice).
static const bool c_disableAlternatingWait = (getenv("GMX_DISABLE_ALTERNATING_GPU_WAIT") != nullptr);


void print_time(FILE                     *out,
                gmx_walltime_accounting_t walltime_accounting,
                int64_t                   step,
                const t_inputrec         *ir,
                const t_commrec          *cr)
{
    time_t finish;
    double dt, elapsed_seconds, time_per_step;

#if !GMX_THREAD_MPI
    if (!PAR(cr))
#endif
    {
        fprintf(out, "\r");
    }
    fputs("step ", out);
    fputs(gmx::int64ToString(step).c_str(), out);
    fflush(out);

    if ((step >= ir->nstlist))
    {
        double seconds_since_epoch = gmx_gettime();
        elapsed_seconds = seconds_since_epoch - walltime_accounting_get_start_time_stamp(walltime_accounting);
        time_per_step   = elapsed_seconds/(step - ir->init_step + 1);
        dt              = (ir->nsteps + ir->init_step - step) * time_per_step;

        if (ir->nsteps >= 0)
        {
            if (dt >= 300)
            {
                finish = static_cast<time_t>(seconds_since_epoch + dt);
                auto timebuf = gmx_ctime_r(&finish);
                fputs(", will finish ", out);
                fputs(timebuf.c_str(), out);
            }
            else
            {
                fprintf(out, ", remaining wall clock time: %5d s          ", static_cast<int>(dt));
            }
        }
        else
        {
            fprintf(out, " performance: %.1f ns/day    ",
                    ir->delta_t/1000*24*60*60/time_per_step);
        }
    }
#if !GMX_THREAD_MPI
    if (PAR(cr))
    {
        fprintf(out, "\n");
    }
#else
    GMX_UNUSED_VALUE(cr);
#endif

    fflush(out);
}

void print_date_and_time(FILE *fplog, int nodeid, const char *title,
                         double the_time)
{
    if (!fplog)
    {
        return;
    }

    time_t temp_time = static_cast<time_t>(the_time);

    auto   timebuf = gmx_ctime_r(&temp_time);

    fprintf(fplog, "%s on rank %d %s\n", title, nodeid, timebuf.c_str());
}

void print_start(FILE *fplog, const t_commrec *cr,
                 gmx_walltime_accounting_t walltime_accounting,
                 const char *name)
{
    char buf[STRLEN];

    sprintf(buf, "Started %s", name);
    print_date_and_time(fplog, cr->nodeid, buf,
                        walltime_accounting_get_start_time_stamp(walltime_accounting));
}

static void sum_forces(rvec f[], gmx::ArrayRef<const gmx::RVec> forceToAdd)
{
    const int      end = forceToAdd.size();

    int gmx_unused nt = gmx_omp_nthreads_get(emntDefault);
#pragma omp parallel for num_threads(nt) schedule(static)
    for (int i = 0; i < end; i++)
    {
        rvec_inc(f[i], forceToAdd[i]);
    }
}

static void pme_gpu_reduce_outputs(gmx_wallcycle_t                 wcycle,
                                   gmx::ForceWithVirial           *forceWithVirial,
                                   gmx::ArrayRef<const gmx::RVec>  pmeForces,
                                   gmx_enerdata_t                 *enerd,
                                   const tensor                    vir_Q,
                                   real                            Vlr_q)
{
    wallcycle_start(wcycle, ewcPME_GPU_F_REDUCTION);
    GMX_ASSERT(forceWithVirial, "Invalid force pointer");
    forceWithVirial->addVirialContribution(vir_Q);
    enerd->term[F_COUL_RECIP] += Vlr_q;
    sum_forces(as_rvec_array(forceWithVirial->force_.data()), pmeForces);
    wallcycle_stop(wcycle, ewcPME_GPU_F_REDUCTION);
}

static void calc_virial(int start, int homenr, const rvec x[], const rvec f[],
                        tensor vir_part, const t_graph *graph, const matrix box,
                        t_nrnb *nrnb, const t_forcerec *fr, int ePBC)
{
    /* The short-range virial from surrounding boxes */
    calc_vir(SHIFTS, fr->shift_vec, fr->fshift, vir_part, ePBC == epbcSCREW, box);
    inc_nrnb(nrnb, eNR_VIRIAL, SHIFTS);

    /* Calculate partial virial, for local atoms only, based on short range.
     * Total virial is computed in global_stat, called from do_md
     */
    f_calc_vir(start, start+homenr, x, f, vir_part, graph, box);
    inc_nrnb(nrnb, eNR_VIRIAL, homenr);

    if (debug)
    {
        pr_rvecs(debug, 0, "vir_part", vir_part, DIM);
    }
}

<<<<<<< HEAD
static void pull_potential_wrapper(t_commrec *cr,
                                   matrix box,
                                   rvec x[],
                                   rvec f[],
                                   tensor vir_force,
                                   t_mdatoms *mdatoms,
=======
static void pull_potential_wrapper(const t_commrec *cr,
                                   const t_inputrec *ir,
                                   const matrix box, gmx::ArrayRef<const gmx::RVec> x,
                                   gmx::ForceWithVirial *force,
                                   const t_mdatoms *mdatoms,
>>>>>>> d42a815e
                                   gmx_enerdata_t *enerd,
                                   const real *lambda,
                                   double t,
                                   gmx_wallcycle_t wcycle,
                                   int pbcType)
{
    pull_t* puller = gmx::restraint::Manager::instance()->getRaw();
    t_pbc  pbc;
    real   dvdl;

    /* Calculate the center of mass forces, this requires communication,
     * which is why pull_potential is called close to other communication.
     */
    wallcycle_start(wcycle, ewcPULLPOT);
    set_pbc(&pbc, pbcType, box);
    dvdl                     = 0;
    // Note that pull_potential() has both output parameters and returns data.
    enerd->term[F_COM_PULL] +=
<<<<<<< HEAD
        pull_potential(puller, mdatoms, &pbc,
                       cr, t, lambda[efptRESTRAINT], x, f, vir_force, &dvdl);
=======
        pull_potential(ir->pull_work, mdatoms, &pbc,
                       cr, t, lambda[efptRESTRAINT], as_rvec_array(x.data()), force, &dvdl);
>>>>>>> d42a815e
    enerd->dvdl_lin[efptRESTRAINT] += dvdl;
    wallcycle_stop(wcycle, ewcPULLPOT);
}

static void pme_receive_force_ener(const t_commrec      *cr,
                                   gmx::ForceWithVirial *forceWithVirial,
                                   gmx_enerdata_t       *enerd,
                                   gmx_wallcycle_t       wcycle)
{
    real   e_q, e_lj, dvdl_q, dvdl_lj;
    float  cycles_ppdpme, cycles_seppme;

    cycles_ppdpme = wallcycle_stop(wcycle, ewcPPDURINGPME);
    dd_cycles_add(cr->dd, cycles_ppdpme, ddCyclPPduringPME);

    /* In case of node-splitting, the PP nodes receive the long-range
     * forces, virial and energy from the PME nodes here.
     */
    wallcycle_start(wcycle, ewcPP_PMEWAITRECVF);
    dvdl_q  = 0;
    dvdl_lj = 0;
    gmx_pme_receive_f(cr, forceWithVirial, &e_q, &e_lj, &dvdl_q, &dvdl_lj,
                      &cycles_seppme);
    enerd->term[F_COUL_RECIP] += e_q;
    enerd->term[F_LJ_RECIP]   += e_lj;
    enerd->dvdl_lin[efptCOUL] += dvdl_q;
    enerd->dvdl_lin[efptVDW]  += dvdl_lj;

    if (wcycle)
    {
        dd_cycles_add(cr->dd, cycles_seppme, ddCyclPME);
    }
    wallcycle_stop(wcycle, ewcPP_PMEWAITRECVF);
}

static void print_large_forces(FILE            *fp,
                               const t_mdatoms *md,
                               const t_commrec *cr,
                               int64_t          step,
                               real             forceTolerance,
                               const rvec      *x,
                               const rvec      *f)
{
    real           force2Tolerance = gmx::square(forceTolerance);
    gmx::index     numNonFinite    = 0;
    for (int i = 0; i < md->homenr; i++)
    {
        real force2    = norm2(f[i]);
        bool nonFinite = !std::isfinite(force2);
        if (force2 >= force2Tolerance || nonFinite)
        {
            fprintf(fp, "step %" PRId64 " atom %6d  x %8.3f %8.3f %8.3f  force %12.5e\n",
                    step,
                    ddglatnr(cr->dd, i), x[i][XX], x[i][YY], x[i][ZZ], std::sqrt(force2));
        }
        if (nonFinite)
        {
            numNonFinite++;
        }
    }
    if (numNonFinite > 0)
    {
        /* Note that with MPI this fatal call on one rank might interrupt
         * the printing on other ranks. But we can only avoid that with
         * an expensive MPI barrier that we would need at each step.
         */
        gmx_fatal(FARGS, "At step %" PRId64 " detected non-finite forces on %td atoms", step, numNonFinite);
    }
}

static void post_process_forces(const t_commrec           *cr,
                                int64_t                    step,
                                t_nrnb                    *nrnb,
                                gmx_wallcycle_t            wcycle,
                                const gmx_localtop_t      *top,
                                const matrix               box,
                                const rvec                 x[],
                                rvec                       f[],
                                gmx::ForceWithVirial      *forceWithVirial,
                                tensor                     vir_force,
                                const t_mdatoms           *mdatoms,
                                const t_graph             *graph,
                                const t_forcerec          *fr,
                                const gmx_vsite_t         *vsite,
                                int                        flags)
{
    if (fr->haveDirectVirialContributions)
    {
        rvec *fDirectVir = as_rvec_array(forceWithVirial->force_.data());

        if (vsite)
        {
            /* Spread the mesh force on virtual sites to the other particles...
             * This is parallellized. MPI communication is performed
             * if the constructing atoms aren't local.
             */
            matrix virial = { { 0 } };
            spread_vsite_f(vsite, x, fDirectVir, nullptr,
                           (flags & GMX_FORCE_VIRIAL) != 0, virial,
                           nrnb,
                           &top->idef, fr->ePBC, fr->bMolPBC, graph, box, cr, wcycle);
            forceWithVirial->addVirialContribution(virial);
        }

        if (flags & GMX_FORCE_VIRIAL)
        {
            /* Now add the forces, this is local */
            sum_forces(f, forceWithVirial->force_);

            /* Add the direct virial contributions */
            GMX_ASSERT(forceWithVirial->computeVirial_, "forceWithVirial should request virial computation when we request the virial");
            m_add(vir_force, forceWithVirial->getVirial(), vir_force);

            if (debug)
            {
                pr_rvecs(debug, 0, "vir_force", vir_force, DIM);
            }
        }
    }

    if (fr->print_force >= 0)
    {
        print_large_forces(stderr, mdatoms, cr, step, fr->print_force, x, f);
    }
}

static void do_nb_verlet(const t_forcerec *fr,
                         const interaction_const_t *ic,
                         gmx_enerdata_t *enerd,
                         int flags, int ilocality,
                         int clearF,
                         int64_t step,
                         t_nrnb *nrnb,
                         gmx_wallcycle_t wcycle)
{
    if (!(flags & GMX_FORCE_NONBONDED))
    {
        /* skip non-bonded calculation */
        return;
    }

    nonbonded_verlet_t       *nbv  = fr->nbv;
    nonbonded_verlet_group_t *nbvg = &nbv->grp[ilocality];

    /* GPU kernel launch overhead is already timed separately */
    if (fr->cutoff_scheme != ecutsVERLET)
    {
        gmx_incons("Invalid cut-off scheme passed!");
    }

    bool bUsingGpuKernels = (nbvg->kernel_type == nbnxnk8x8x8_GPU);

    if (!bUsingGpuKernels)
    {
        /* When dynamic pair-list  pruning is requested, we need to prune
         * at nstlistPrune steps.
         */
        if (nbv->listParams->useDynamicPruning &&
            (step - nbvg->nbl_lists.outerListCreationStep) % nbv->listParams->nstlistPrune == 0)
        {
            /* Prune the pair-list beyond fr->ic->rlistPrune using
             * the current coordinates of the atoms.
             */
            wallcycle_sub_start(wcycle, ewcsNONBONDED_PRUNING);
            nbnxn_kernel_cpu_prune(nbvg, nbv->nbat, fr->shift_vec, nbv->listParams->rlistInner);
            wallcycle_sub_stop(wcycle, ewcsNONBONDED_PRUNING);
        }

        wallcycle_sub_start(wcycle, ewcsNONBONDED);
    }

    switch (nbvg->kernel_type)
    {
        case nbnxnk4x4_PlainC:
        case nbnxnk4xN_SIMD_4xN:
        case nbnxnk4xN_SIMD_2xNN:
            nbnxn_kernel_cpu(nbvg,
                             nbv->nbat,
                             ic,
                             fr->shift_vec,
                             flags,
                             clearF,
                             fr->fshift[0],
                             enerd->grpp.ener[egCOULSR],
                             fr->bBHAM ?
                             enerd->grpp.ener[egBHAMSR] :
                             enerd->grpp.ener[egLJSR]);
            break;

        case nbnxnk8x8x8_GPU:
            nbnxn_gpu_launch_kernel(nbv->gpu_nbv, nbv->nbat, flags, ilocality);
            break;

        case nbnxnk8x8x8_PlainC:
            nbnxn_kernel_gpu_ref(nbvg->nbl_lists.nbl[0],
                                 nbv->nbat, ic,
                                 fr->shift_vec,
                                 flags,
                                 clearF,
                                 nbv->nbat->out[0].f,
                                 fr->fshift[0],
                                 enerd->grpp.ener[egCOULSR],
                                 fr->bBHAM ?
                                 enerd->grpp.ener[egBHAMSR] :
                                 enerd->grpp.ener[egLJSR]);
            break;

        default:
            GMX_RELEASE_ASSERT(false, "Invalid nonbonded kernel type passed!");

    }
    if (!bUsingGpuKernels)
    {
        wallcycle_sub_stop(wcycle, ewcsNONBONDED);
    }

    int enr_nbnxn_kernel_ljc, enr_nbnxn_kernel_lj;
    if (EEL_RF(ic->eeltype) || ic->eeltype == eelCUT)
    {
        enr_nbnxn_kernel_ljc = eNR_NBNXN_LJ_RF;
    }
    else if ((!bUsingGpuKernels && nbvg->ewald_excl == ewaldexclAnalytical) ||
             (bUsingGpuKernels && nbnxn_gpu_is_kernel_ewald_analytical(nbv->gpu_nbv)))
    {
        enr_nbnxn_kernel_ljc = eNR_NBNXN_LJ_EWALD;
    }
    else
    {
        enr_nbnxn_kernel_ljc = eNR_NBNXN_LJ_TAB;
    }
    enr_nbnxn_kernel_lj = eNR_NBNXN_LJ;
    if (flags & GMX_FORCE_ENERGY)
    {
        /* In eNR_??? the nbnxn F+E kernels are always the F kernel + 1 */
        enr_nbnxn_kernel_ljc += 1;
        enr_nbnxn_kernel_lj  += 1;
    }

    inc_nrnb(nrnb, enr_nbnxn_kernel_ljc,
             nbvg->nbl_lists.natpair_ljq);
    inc_nrnb(nrnb, enr_nbnxn_kernel_lj,
             nbvg->nbl_lists.natpair_lj);
    /* The Coulomb-only kernels are offset -eNR_NBNXN_LJ_RF+eNR_NBNXN_RF */
    inc_nrnb(nrnb, enr_nbnxn_kernel_ljc-eNR_NBNXN_LJ_RF+eNR_NBNXN_RF,
             nbvg->nbl_lists.natpair_q);

    if (ic->vdw_modifier == eintmodFORCESWITCH)
    {
        /* We add up the switch cost separately */
        inc_nrnb(nrnb, eNR_NBNXN_ADD_LJ_FSW+((flags & GMX_FORCE_ENERGY) ? 1 : 0),
                 nbvg->nbl_lists.natpair_ljq + nbvg->nbl_lists.natpair_lj);
    }
    if (ic->vdw_modifier == eintmodPOTSWITCH)
    {
        /* We add up the switch cost separately */
        inc_nrnb(nrnb, eNR_NBNXN_ADD_LJ_PSW+((flags & GMX_FORCE_ENERGY) ? 1 : 0),
                 nbvg->nbl_lists.natpair_ljq + nbvg->nbl_lists.natpair_lj);
    }
    if (ic->vdwtype == evdwPME)
    {
        /* We add up the LJ Ewald cost separately */
        inc_nrnb(nrnb, eNR_NBNXN_ADD_LJ_EWALD+((flags & GMX_FORCE_ENERGY) ? 1 : 0),
                 nbvg->nbl_lists.natpair_ljq + nbvg->nbl_lists.natpair_lj);
    }
}

static void do_nb_verlet_fep(nbnxn_pairlist_set_t *nbl_lists,
                             t_forcerec           *fr,
                             rvec                  x[],
                             rvec                  f[],
                             const t_mdatoms      *mdatoms,
                             t_lambda             *fepvals,
                             real                 *lambda,
                             gmx_enerdata_t       *enerd,
                             int                   flags,
                             t_nrnb               *nrnb,
                             gmx_wallcycle_t       wcycle)
{
    int              donb_flags;
    nb_kernel_data_t kernel_data;
    real             lam_i[efptNR];
    real             dvdl_nb[efptNR];
    int              th;
    int              i, j;

    donb_flags = 0;
    /* Add short-range interactions */
    donb_flags |= GMX_NONBONDED_DO_SR;

    /* Currently all group scheme kernels always calculate (shift-)forces */
    if (flags & GMX_FORCE_FORCES)
    {
        donb_flags |= GMX_NONBONDED_DO_FORCE;
    }
    if (flags & GMX_FORCE_VIRIAL)
    {
        donb_flags |= GMX_NONBONDED_DO_SHIFTFORCE;
    }
    if (flags & GMX_FORCE_ENERGY)
    {
        donb_flags |= GMX_NONBONDED_DO_POTENTIAL;
    }

    kernel_data.flags  = donb_flags;
    kernel_data.lambda = lambda;
    kernel_data.dvdl   = dvdl_nb;

    kernel_data.energygrp_elec = enerd->grpp.ener[egCOULSR];
    kernel_data.energygrp_vdw  = enerd->grpp.ener[egLJSR];

    /* reset free energy components */
    for (i = 0; i < efptNR; i++)
    {
        dvdl_nb[i]  = 0;
    }

    GMX_ASSERT(gmx_omp_nthreads_get(emntNonbonded) == nbl_lists->nnbl, "Number of lists should be same as number of NB threads");

    wallcycle_sub_start(wcycle, ewcsNONBONDED);
#pragma omp parallel for schedule(static) num_threads(nbl_lists->nnbl)
    for (th = 0; th < nbl_lists->nnbl; th++)
    {
        try
        {
            gmx_nb_free_energy_kernel(nbl_lists->nbl_fep[th],
                                      x, f, fr, mdatoms, &kernel_data, nrnb);
        }
        GMX_CATCH_ALL_AND_EXIT_WITH_FATAL_ERROR;
    }

    if (fepvals->sc_alpha != 0)
    {
        enerd->dvdl_nonlin[efptVDW]  += dvdl_nb[efptVDW];
        enerd->dvdl_nonlin[efptCOUL] += dvdl_nb[efptCOUL];
    }
    else
    {
        enerd->dvdl_lin[efptVDW]  += dvdl_nb[efptVDW];
        enerd->dvdl_lin[efptCOUL] += dvdl_nb[efptCOUL];
    }

    /* If we do foreign lambda and we have soft-core interactions
     * we have to recalculate the (non-linear) energies contributions.
     */
    if (fepvals->n_lambda > 0 && (flags & GMX_FORCE_DHDL) && fepvals->sc_alpha != 0)
    {
        kernel_data.flags          = (donb_flags & ~(GMX_NONBONDED_DO_FORCE | GMX_NONBONDED_DO_SHIFTFORCE)) | GMX_NONBONDED_DO_FOREIGNLAMBDA;
        kernel_data.lambda         = lam_i;
        kernel_data.energygrp_elec = enerd->foreign_grpp.ener[egCOULSR];
        kernel_data.energygrp_vdw  = enerd->foreign_grpp.ener[egLJSR];
        /* Note that we add to kernel_data.dvdl, but ignore the result */

        for (i = 0; i < enerd->n_lambda; i++)
        {
            for (j = 0; j < efptNR; j++)
            {
                lam_i[j] = (i == 0 ? lambda[j] : fepvals->all_lambda[j][i-1]);
            }
            reset_foreign_enerdata(enerd);
#pragma omp parallel for schedule(static) num_threads(nbl_lists->nnbl)
            for (th = 0; th < nbl_lists->nnbl; th++)
            {
                try
                {
                    gmx_nb_free_energy_kernel(nbl_lists->nbl_fep[th],
                                              x, f, fr, mdatoms, &kernel_data, nrnb);
                }
                GMX_CATCH_ALL_AND_EXIT_WITH_FATAL_ERROR;
            }

            sum_epot(&(enerd->foreign_grpp), enerd->foreign_term);
            enerd->enerpart_lambda[i] += enerd->foreign_term[F_EPOT];
        }
    }

    wallcycle_sub_stop(wcycle, ewcsNONBONDED);
}

gmx_bool use_GPU(const nonbonded_verlet_t *nbv)
{
    return nbv != nullptr && nbv->bUseGPU;
}

static inline void clear_rvecs_omp(int n, rvec v[])
{
    int nth = gmx_omp_nthreads_get_simple_rvec_task(emntDefault, n);

    /* Note that we would like to avoid this conditional by putting it
     * into the omp pragma instead, but then we still take the full
     * omp parallel for overhead (at least with gcc5).
     */
    if (nth == 1)
    {
        for (int i = 0; i < n; i++)
        {
            clear_rvec(v[i]);
        }
    }
    else
    {
#pragma omp parallel for num_threads(nth) schedule(static)
        for (int i = 0; i < n; i++)
        {
            clear_rvec(v[i]);
        }
    }
}

/*! \brief Return an estimate of the average kinetic energy or 0 when unreliable
 *
 * \param groupOptions  Group options, containing T-coupling options
 */
static real averageKineticEnergyEstimate(const t_grpopts &groupOptions)
{
    real nrdfCoupled   = 0;
    real nrdfUncoupled = 0;
    real kineticEnergy = 0;
    for (int g = 0; g < groupOptions.ngtc; g++)
    {
        if (groupOptions.tau_t[g] >= 0)
        {
            nrdfCoupled   += groupOptions.nrdf[g];
            kineticEnergy += groupOptions.nrdf[g]*0.5*groupOptions.ref_t[g]*BOLTZ;
        }
        else
        {
            nrdfUncoupled += groupOptions.nrdf[g];
        }
    }

    /* This conditional with > also catches nrdf=0 */
    if (nrdfCoupled > nrdfUncoupled)
    {
        return kineticEnergy*(nrdfCoupled + nrdfUncoupled)/nrdfCoupled;
    }
    else
    {
        return 0;
    }
}

/*! \brief This routine checks that the potential energy is finite.
 *
 * Always checks that the potential energy is finite. If step equals
 * inputrec.init_step also checks that the magnitude of the potential energy
 * is reasonable. Terminates with a fatal error when a check fails.
 * Note that passing this check does not guarantee finite forces,
 * since those use slightly different arithmetics. But in most cases
 * there is just a narrow coordinate range where forces are not finite
 * and energies are finite.
 *
 * \param[in] step      The step number, used for checking and printing
 * \param[in] enerd     The energy data; the non-bonded group energies need to be added to enerd.term[F_EPOT] before calling this routine
 * \param[in] inputrec  The input record
 */
static void checkPotentialEnergyValidity(int64_t               step,
                                         const gmx_enerdata_t &enerd,
                                         const t_inputrec     &inputrec)
{
    /* Threshold valid for comparing absolute potential energy against
     * the kinetic energy. Normally one should not consider absolute
     * potential energy values, but with a factor of one million
     * we should never get false positives.
     */
    constexpr real c_thresholdFactor = 1e6;

    bool           energyIsNotFinite    = !std::isfinite(enerd.term[F_EPOT]);
    real           averageKineticEnergy = 0;
    /* We only check for large potential energy at the initial step,
     * because that is by far the most likely step for this too occur
     * and because computing the average kinetic energy is not free.
     * Note: nstcalcenergy >> 1 often does not allow to catch large energies
     * before they become NaN.
     */
    if (step == inputrec.init_step && EI_DYNAMICS(inputrec.eI))
    {
        averageKineticEnergy = averageKineticEnergyEstimate(inputrec.opts);
    }

    if (energyIsNotFinite || (averageKineticEnergy > 0 &&
                              enerd.term[F_EPOT] > c_thresholdFactor*averageKineticEnergy))
    {
        gmx_fatal(FARGS, "Step %" PRId64 ": The total potential energy is %g, which is %s. The LJ and electrostatic contributions to the energy are %g and %g, respectively. A %s potential energy can be caused by overlapping interactions in bonded interactions or very large%s coordinate values. Usually this is caused by a badly- or non-equilibrated initial configuration, incorrect interactions or parameters in the topology.",
                  step,
                  enerd.term[F_EPOT],
                  energyIsNotFinite ? "not finite" : "extremely high",
                  enerd.term[F_LJ],
                  enerd.term[F_COUL_SR],
                  energyIsNotFinite ? "non-finite" : "very high",
                  energyIsNotFinite ? " or Nan" : "");
    }
}

/*! \brief Compute forces and/or energies for special algorithms
 *
 * The intention is to collect all calls to algorithms that compute
 * forces on local atoms only and that do not contribute to the local
 * virial sum (but add their virial contribution separately).
 * Eventually these should likely all become ForceProviders.
 * Within this function the intention is to have algorithms that do
 * global communication at the end, so global barriers within the MD loop
 * are as close together as possible.
 *
 * \param[in]     fplog            The log file
 * \param[in]     cr               The communication record
 * \param[in]     inputrec         The input record
 * \param[in]     awh              The Awh module (nullptr if none in use).
 * \param[in]     enforcedRotation Enforced rotation module.
 * \param[in]     step             The current MD step
 * \param[in]     t                The current time
 * \param[in,out] wcycle           Wallcycle accounting struct
 * \param[in,out] forceProviders   Pointer to a list of force providers
 * \param[in]     box              The unit cell
 * \param[in]     x                The coordinates
 * \param[in]     mdatoms          Per atom properties
 * \param[in]     lambda           Array of free-energy lambda values
 * \param[in]     forceFlags       Flags that tell whether we should compute forces/energies/virial
 * \param[in,out] forceWithVirial  Force and virial buffers
 * \param[in,out] enerd            Energy buffer
 * \param[in,out] ed               Essential dynamics pointer
 * \param[in]     bNS              Tells if we did neighbor searching this step, used for ED sampling
 *
 * \todo Remove bNS, which is used incorrectly.
 * \todo Convert all other algorithms called here to ForceProviders.
 */
static void
computeSpecialForces(FILE                          *fplog,
                     const t_commrec               *cr,
                     const t_inputrec              *inputrec,
                     gmx::Awh                      *awh,
                     gmx_enfrot                    *enforcedRotation,
                     int64_t                        step,
                     double                         t,
                     gmx_wallcycle_t                wcycle,
                     ForceProviders                *forceProviders,
                     matrix                         box,
                     gmx::ArrayRef<const gmx::RVec> x,
                     const t_mdatoms               *mdatoms,
                     real                          *lambda,
                     int                            forceFlags,
                     gmx::ForceWithVirial          *forceWithVirial,
                     gmx_enerdata_t                *enerd,
                     gmx_edsam                     *ed,
                     gmx_bool                       bNS)
{
    const bool computeForces = (forceFlags & GMX_FORCE_FORCES) != 0;

    /* NOTE: Currently all ForceProviders only provide forces.
     *       When they also provide energies, remove this conditional.
     */
    if (computeForces)
    {
        gmx::ForceProviderInput  forceProviderInput(x, *mdatoms, t, box, *cr);
        gmx::ForceProviderOutput forceProviderOutput(forceWithVirial, enerd);

        /* Collect forces from modules */
        forceProviders->calculateForces(forceProviderInput, &forceProviderOutput);
    }

    if (inputrec->bPull && pull_have_potential(inputrec->pull_work))
    {
        pull_potential_wrapper(cr, inputrec, box, x,
                               forceWithVirial,
                               mdatoms, enerd, lambda, t,
                               wcycle);

        if (awh)
        {
            enerd->term[F_COM_PULL] +=
                awh->applyBiasForcesAndUpdateBias(inputrec->ePBC, *mdatoms, box,
                                                  forceWithVirial,
                                                  t, step, wcycle, fplog);
        }
    }

    rvec *f = as_rvec_array(forceWithVirial->force_.data());

    /* Add the forces from enforced rotation potentials (if any) */
    if (inputrec->bRot)
    {
        wallcycle_start(wcycle, ewcROTadd);
        enerd->term[F_COM_PULL] += add_rot_forces(enforcedRotation, f, cr, step, t);
        wallcycle_stop(wcycle, ewcROTadd);
    }

    if (ed)
    {
        /* Note that since init_edsam() is called after the initialization
         * of forcerec, edsam doesn't request the noVirSum force buffer.
         * Thus if no other algorithm (e.g. PME) requires it, the forces
         * here will contribute to the virial.
         */
        do_flood(cr, inputrec, as_rvec_array(x.data()), f, ed, box, step, bNS);
    }

    /* Add forces from interactive molecular dynamics (IMD), if bIMD == TRUE. */
    if (inputrec->bIMD && computeForces)
    {
        IMD_apply_forces(inputrec->bIMD, inputrec->imd, cr, f, wcycle);
    }
}

/*! \brief Launch the prepare_step and spread stages of PME GPU.
 *
 * \param[in]  pmedata       The PME structure
 * \param[in]  box           The box matrix
 * \param[in]  x             Coordinate array
 * \param[in]  flags         Force flags
 * \param[in]  wcycle        The wallcycle structure
 */
static inline void launchPmeGpuSpread(gmx_pme_t      *pmedata,
                                      matrix          box,
                                      rvec            x[],
                                      int             flags,
                                      gmx_wallcycle_t wcycle)
{
    int pmeFlags = GMX_PME_SPREAD | GMX_PME_SOLVE;
    pmeFlags |= (flags & GMX_FORCE_FORCES) ? GMX_PME_CALC_F : 0;
    pmeFlags |= (flags & GMX_FORCE_VIRIAL) ? GMX_PME_CALC_ENER_VIR : 0;

    pme_gpu_prepare_computation(pmedata, (flags & GMX_FORCE_DYNAMICBOX) != 0, box, wcycle, pmeFlags);
    pme_gpu_launch_spread(pmedata, x, wcycle);
}

/*! \brief Launch the FFT and gather stages of PME GPU
 *
 * This function only implements setting the output forces (no accumulation).
 *
 * \param[in]  pmedata        The PME structure
 * \param[in]  wcycle         The wallcycle structure
 */
static void launchPmeGpuFftAndGather(gmx_pme_t        *pmedata,
                                     gmx_wallcycle_t   wcycle)
{
    pme_gpu_launch_complex_transforms(pmedata, wcycle);
    pme_gpu_launch_gather(pmedata, wcycle, PmeForceOutputHandling::Set);
}

/*! \brief
 *  Polling wait for either of the PME or nonbonded GPU tasks.
 *
 * Instead of a static order in waiting for GPU tasks, this function
 * polls checking which of the two tasks completes first, and does the
 * associated force buffer reduction overlapped with the other task.
 * By doing that, unlike static scheduling order, it can always overlap
 * one of the reductions, regardless of the GPU task completion order.
 *
 * \param[in]     nbv              Nonbonded verlet structure
 * \param[in]     pmedata          PME module data
 * \param[in,out] force            Force array to reduce task outputs into.
 * \param[in,out] forceWithVirial  Force and virial buffers
 * \param[in,out] fshift           Shift force output vector results are reduced into
 * \param[in,out] enerd            Energy data structure results are reduced into
 * \param[in]     flags            Force flags
 * \param[in]     wcycle           The wallcycle structure
 */
static void alternatePmeNbGpuWaitReduce(nonbonded_verlet_t                  *nbv,
                                        const gmx_pme_t                     *pmedata,
                                        gmx::PaddedArrayRef<gmx::RVec>      *force,
                                        gmx::ForceWithVirial                *forceWithVirial,
                                        rvec                                 fshift[],
                                        gmx_enerdata_t                      *enerd,
                                        int                                  flags,
                                        gmx_wallcycle_t                      wcycle)
{
    bool isPmeGpuDone = false;
    bool isNbGpuDone  = false;


    gmx::ArrayRef<const gmx::RVec> pmeGpuForces;

    while (!isPmeGpuDone || !isNbGpuDone)
    {
        if (!isPmeGpuDone)
        {
            matrix            vir_Q;
            real              Vlr_q;

            GpuTaskCompletion completionType = (isNbGpuDone) ? GpuTaskCompletion::Wait : GpuTaskCompletion::Check;
            isPmeGpuDone = pme_gpu_try_finish_task(pmedata, wcycle, &pmeGpuForces,
                                                   vir_Q, &Vlr_q, completionType);

            if (isPmeGpuDone)
            {
                pme_gpu_reduce_outputs(wcycle, forceWithVirial, pmeGpuForces,
                                       enerd, vir_Q, Vlr_q);
            }
        }

        if (!isNbGpuDone)
        {
            GpuTaskCompletion completionType = (isPmeGpuDone) ? GpuTaskCompletion::Wait : GpuTaskCompletion::Check;
            wallcycle_start_nocount(wcycle, ewcWAIT_GPU_NB_L);
            isNbGpuDone = nbnxn_gpu_try_finish_task(nbv->gpu_nbv,
                                                    flags, eatLocal,
                                                    enerd->grpp.ener[egLJSR], enerd->grpp.ener[egCOULSR],
                                                    fshift, completionType);
            wallcycle_stop(wcycle, ewcWAIT_GPU_NB_L);
            // To get the call count right, when the task finished we
            // issue a start/stop.
            // TODO: move the ewcWAIT_GPU_NB_L cycle counting into nbnxn_gpu_try_finish_task()
            // and ewcNB_XF_BUF_OPS counting into nbnxn_atomdata_add_nbat_f_to_f().
            if (isNbGpuDone)
            {
                wallcycle_start(wcycle, ewcWAIT_GPU_NB_L);
                wallcycle_stop(wcycle, ewcWAIT_GPU_NB_L);

                nbnxn_atomdata_add_nbat_f_to_f(nbv->nbs.get(), eatLocal,
                                               nbv->nbat, as_rvec_array(force->data()), wcycle);
            }
        }
    }
}

/*! \brief
 *  Launch the dynamic rolling pruning GPU task.
 *
 *  We currently alternate local/non-local list pruning in odd-even steps
 *  (only pruning every second step without DD).
 *
 * \param[in]     cr               The communication record
 * \param[in]     nbv              Nonbonded verlet structure
 * \param[in]     inputrec         The input record
 * \param[in]     step             The current MD step
 */
static inline void launchGpuRollingPruning(const t_commrec          *cr,
                                           const nonbonded_verlet_t *nbv,
                                           const t_inputrec         *inputrec,
                                           const int64_t             step)
{
    /* We should not launch the rolling pruning kernel at a search
     * step or just before search steps, since that's useless.
     * Without domain decomposition we prune at even steps.
     * With domain decomposition we alternate local and non-local
     * pruning at even and odd steps.
     */
    int  numRollingParts     = nbv->listParams->numRollingParts;
    GMX_ASSERT(numRollingParts == nbv->listParams->nstlistPrune/2, "Since we alternate local/non-local at even/odd steps, we need numRollingParts<=nstlistPrune/2 for correctness and == for efficiency");
    int  stepWithCurrentList = step - nbv->grp[eintLocal].nbl_lists.outerListCreationStep;
    bool stepIsEven          = ((stepWithCurrentList & 1) == 0);
    if (stepWithCurrentList > 0 &&
        stepWithCurrentList < inputrec->nstlist - 1 &&
        (stepIsEven || DOMAINDECOMP(cr)))
    {
        nbnxn_gpu_launch_kernel_pruneonly(nbv->gpu_nbv,
                                          stepIsEven ? eintLocal : eintNonlocal,
                                          numRollingParts);
    }
}

static void do_force_cutsVERLET(FILE *fplog,
                                const t_commrec *cr,
                                const gmx_multisim_t *ms,
                                const t_inputrec *inputrec,
                                gmx::Awh *awh,
                                gmx_enfrot *enforcedRotation,
                                int64_t step,
                                t_nrnb *nrnb,
                                gmx_wallcycle_t wcycle,
                                const gmx_localtop_t *top,
                                const gmx_groups_t * /* groups */,
                                matrix box, gmx::PaddedArrayRef<gmx::RVec> x,
                                history_t *hist,
                                gmx::PaddedArrayRef<gmx::RVec> force,
                                tensor vir_force,
                                const t_mdatoms *mdatoms,
                                gmx_enerdata_t *enerd, t_fcdata *fcd,
                                real *lambda,
                                t_graph *graph,
                                t_forcerec *fr,
                                interaction_const_t *ic,
                                const gmx_vsite_t *vsite,
                                rvec mu_tot,
                                double t,
                                gmx_edsam *ed,
                                int flags,
                                DdOpenBalanceRegionBeforeForceComputation ddOpenBalanceRegion,
                                DdCloseBalanceRegionAfterForceComputation ddCloseBalanceRegion)
{
    int                 cg1, i, j;
    double              mu[2*DIM];
    gmx_bool            bStateChanged, bNS, bFillGrid, bCalcCGCM;
    gmx_bool            bDoForces, bUseGPU, bUseOrEmulGPU;
    rvec                vzero, box_diag;
    float               cycles_pme, cycles_wait_gpu;
    nonbonded_verlet_t *nbv = fr->nbv;

    bStateChanged = ((flags & GMX_FORCE_STATECHANGED) != 0);
    bNS           = ((flags & GMX_FORCE_NS) != 0) && (!fr->bAllvsAll);
    bFillGrid     = (bNS && bStateChanged);
    bCalcCGCM     = (bFillGrid && !DOMAINDECOMP(cr));
    bDoForces     = ((flags & GMX_FORCE_FORCES) != 0);
    bUseGPU       = fr->nbv->bUseGPU;
    bUseOrEmulGPU = bUseGPU || (fr->nbv->emulateGpu == EmulateGpuNonbonded::Yes);

    const auto pmeRunMode = fr->pmedata ? pme_run_mode(fr->pmedata) : PmeRunMode::CPU;
    // TODO slim this conditional down - inputrec and duty checks should mean the same in proper code!
    const bool useGpuPme  = EEL_PME(fr->ic->eeltype) && thisRankHasDuty(cr, DUTY_PME) &&
        ((pmeRunMode == PmeRunMode::GPU) || (pmeRunMode == PmeRunMode::Mixed));

    /* At a search step we need to start the first balancing region
     * somewhere early inside the step after communication during domain
     * decomposition (and not during the previous step as usual).
     */
    if (bNS &&
        ddOpenBalanceRegion == DdOpenBalanceRegionBeforeForceComputation::yes)
    {
        ddOpenBalanceRegionCpu(cr->dd, DdAllowBalanceRegionReopen::yes);
    }

    cycles_wait_gpu = 0;

    const int start  = 0;
    const int homenr = mdatoms->homenr;

    clear_mat(vir_force);

    if (DOMAINDECOMP(cr))
    {
        cg1 = cr->dd->globalAtomGroupIndices.size();
    }
    else
    {
        cg1 = top->cgs.nr;
    }
    if (fr->n_tpi > 0)
    {
        cg1--;
    }

    if (bStateChanged)
    {
        update_forcerec(fr, box);

        if (inputrecNeedMutot(inputrec))
        {
            /* Calculate total (local) dipole moment in a temporary common array.
             * This makes it possible to sum them over nodes faster.
             */
            calc_mu(start, homenr,
                    x, mdatoms->chargeA, mdatoms->chargeB, mdatoms->nChargePerturbed,
                    mu, mu+DIM);
        }
    }

    if (fr->ePBC != epbcNONE)
    {
        /* Compute shift vectors every step,
         * because of pressure coupling or box deformation!
         */
        if ((flags & GMX_FORCE_DYNAMICBOX) && bStateChanged)
        {
            calc_shifts(box, fr->shift_vec);
        }

        if (bCalcCGCM)
        {
            put_atoms_in_box_omp(fr->ePBC, box, x.subArray(0, homenr));
            inc_nrnb(nrnb, eNR_SHIFTX, homenr);
        }
        else if (EI_ENERGY_MINIMIZATION(inputrec->eI) && graph)
        {
            unshift_self(graph, box, as_rvec_array(x.data()));
        }
    }

    nbnxn_atomdata_copy_shiftvec((flags & GMX_FORCE_DYNAMICBOX) != 0,
                                 fr->shift_vec, nbv->nbat);

#if GMX_MPI
    if (!thisRankHasDuty(cr, DUTY_PME))
    {
        /* Send particle coordinates to the pme nodes.
         * Since this is only implemented for domain decomposition
         * and domain decomposition does not use the graph,
         * we do not need to worry about shifting.
         */
        gmx_pme_send_coordinates(cr, box, as_rvec_array(x.data()),
                                 lambda[efptCOUL], lambda[efptVDW],
                                 (flags & (GMX_FORCE_VIRIAL | GMX_FORCE_ENERGY)) != 0,
                                 step, wcycle);
    }
#endif /* GMX_MPI */

    if (useGpuPme)
    {
        launchPmeGpuSpread(fr->pmedata, box, as_rvec_array(x.data()), flags, wcycle);
    }

    /* do gridding for pair search */
    if (bNS)
    {
        if (graph && bStateChanged)
        {
            /* Calculate intramolecular shift vectors to make molecules whole */
            mk_mshift(fplog, graph, fr->ePBC, box, as_rvec_array(x.data()));
        }

        clear_rvec(vzero);
        box_diag[XX] = box[XX][XX];
        box_diag[YY] = box[YY][YY];
        box_diag[ZZ] = box[ZZ][ZZ];

        wallcycle_start(wcycle, ewcNS);
        if (!DOMAINDECOMP(cr))
        {
            wallcycle_sub_start(wcycle, ewcsNBS_GRID_LOCAL);
            nbnxn_put_on_grid(nbv->nbs.get(), fr->ePBC, box,
                              0, vzero, box_diag,
                              nullptr, 0, mdatoms->homenr, -1,
                              fr->cginfo, x,
                              0, nullptr,
                              nbv->grp[eintLocal].kernel_type,
                              nbv->nbat);
            wallcycle_sub_stop(wcycle, ewcsNBS_GRID_LOCAL);
        }
        else
        {
            wallcycle_sub_start(wcycle, ewcsNBS_GRID_NONLOCAL);
            nbnxn_put_on_grid_nonlocal(nbv->nbs.get(), domdec_zones(cr->dd),
                                       fr->cginfo, x,
                                       nbv->grp[eintNonlocal].kernel_type,
                                       nbv->nbat);
            wallcycle_sub_stop(wcycle, ewcsNBS_GRID_NONLOCAL);
        }

        nbnxn_atomdata_set(nbv->nbat, nbv->nbs.get(), mdatoms, fr->cginfo);

        /* Now we put all atoms on the grid, we can assign bonded interactions
         * to the GPU, where the grid order is needed.
         */
        if (fr->gpuBondedLists)
        {
            assign_bondeds_to_gpu(fr->gpuBondedLists,
                                  nbnxn_get_gridindices(fr->nbv->nbs.get()),
                                  top->idef);
        }

        wallcycle_stop(wcycle, ewcNS);
    }

    /* initialize the GPU atom data and copy shift vector */
    if (bUseGPU)
    {
        wallcycle_start_nocount(wcycle, ewcLAUNCH_GPU);
        wallcycle_sub_start_nocount(wcycle, ewcsLAUNCH_GPU_NONBONDED);

        if (bNS)
        {
            nbnxn_gpu_init_atomdata(nbv->gpu_nbv, nbv->nbat);
        }

        nbnxn_gpu_upload_shiftvec(nbv->gpu_nbv, nbv->nbat);

        wallcycle_sub_stop(wcycle, ewcsLAUNCH_GPU_NONBONDED);
        wallcycle_stop(wcycle, ewcLAUNCH_GPU);
    }

    /* do local pair search */
    if (bNS)
    {
        wallcycle_start_nocount(wcycle, ewcNS);
        wallcycle_sub_start(wcycle, ewcsNBS_SEARCH_LOCAL);
        nbnxn_make_pairlist(nbv->nbs.get(), nbv->nbat,
                            &top->excls,
                            nbv->listParams->rlistOuter,
                            nbv->min_ci_balanced,
                            &nbv->grp[eintLocal].nbl_lists,
                            eintLocal,
                            nbv->grp[eintLocal].kernel_type,
                            nrnb);
        nbv->grp[eintLocal].nbl_lists.outerListCreationStep = step;
        if (nbv->listParams->useDynamicPruning && !bUseGPU)
        {
            nbnxnPrepareListForDynamicPruning(&nbv->grp[eintLocal].nbl_lists);
        }
        wallcycle_sub_stop(wcycle, ewcsNBS_SEARCH_LOCAL);

        if (bUseGPU)
        {
            /* initialize local pair-list on the GPU */
            nbnxn_gpu_init_pairlist(nbv->gpu_nbv,
                                    nbv->grp[eintLocal].nbl_lists.nbl[0],
                                    eintLocal);
        }
        wallcycle_stop(wcycle, ewcNS);
    }
    else
    {
        nbnxn_atomdata_copy_x_to_nbat_x(nbv->nbs.get(), eatLocal, FALSE, as_rvec_array(x.data()),
                                        nbv->nbat, wcycle);
    }

    if (bUseGPU)
    {
        if (DOMAINDECOMP(cr))
        {
            ddOpenBalanceRegionGpu(cr->dd);
        }

        wallcycle_start(wcycle, ewcLAUNCH_GPU);
        wallcycle_sub_start(wcycle, ewcsLAUNCH_GPU_NONBONDED);
        /* launch local nonbonded work on GPU */
        do_nb_verlet(fr, ic, enerd, flags, eintLocal, enbvClearFNo,
                     step, nrnb, wcycle);
        wallcycle_sub_stop(wcycle, ewcsLAUNCH_GPU_NONBONDED);
        wallcycle_stop(wcycle, ewcLAUNCH_GPU);
    }

    if (useGpuPme)
    {
        // In PME GPU and mixed mode we launch FFT / gather after the
        // X copy/transform to allow overlap as well as after the GPU NB
        // launch to avoid FFT launch overhead hijacking the CPU and delaying
        // the nonbonded kernel.
        launchPmeGpuFftAndGather(fr->pmedata, wcycle);
    }

    /* Communicate coordinates and sum dipole if necessary +
       do non-local pair search */
    if (DOMAINDECOMP(cr))
    {
        if (bNS)
        {
            wallcycle_start_nocount(wcycle, ewcNS);
            wallcycle_sub_start(wcycle, ewcsNBS_SEARCH_NONLOCAL);

            nbnxn_make_pairlist(nbv->nbs.get(), nbv->nbat,
                                &top->excls,
                                nbv->listParams->rlistOuter,
                                nbv->min_ci_balanced,
                                &nbv->grp[eintNonlocal].nbl_lists,
                                eintNonlocal,
                                nbv->grp[eintNonlocal].kernel_type,
                                nrnb);
            nbv->grp[eintNonlocal].nbl_lists.outerListCreationStep = step;
            if (nbv->listParams->useDynamicPruning && !bUseGPU)
            {
                nbnxnPrepareListForDynamicPruning(&nbv->grp[eintNonlocal].nbl_lists);
            }
            wallcycle_sub_stop(wcycle, ewcsNBS_SEARCH_NONLOCAL);

            if (nbv->grp[eintNonlocal].kernel_type == nbnxnk8x8x8_GPU)
            {
                /* initialize non-local pair-list on the GPU */
                nbnxn_gpu_init_pairlist(nbv->gpu_nbv,
                                        nbv->grp[eintNonlocal].nbl_lists.nbl[0],
                                        eintNonlocal);
            }
            wallcycle_stop(wcycle, ewcNS);
        }
        else
        {
            dd_move_x(cr->dd, box, x, wcycle);

            nbnxn_atomdata_copy_x_to_nbat_x(nbv->nbs.get(), eatNonlocal, FALSE, as_rvec_array(x.data()),
                                            nbv->nbat, wcycle);
        }

        if (bUseGPU)
        {
            wallcycle_start(wcycle, ewcLAUNCH_GPU);
            wallcycle_sub_start(wcycle, ewcsLAUNCH_GPU_NONBONDED);
            /* launch non-local nonbonded tasks on GPU */
            do_nb_verlet(fr, ic, enerd, flags, eintNonlocal, enbvClearFNo,
                         step, nrnb, wcycle);
            wallcycle_sub_stop(wcycle, ewcsLAUNCH_GPU_NONBONDED);
            wallcycle_stop(wcycle, ewcLAUNCH_GPU);
        }
    }

    if (bUseGPU)
    {
        /* launch D2H copy-back F */
        wallcycle_start_nocount(wcycle, ewcLAUNCH_GPU);
        wallcycle_sub_start_nocount(wcycle, ewcsLAUNCH_GPU_NONBONDED);
        if (DOMAINDECOMP(cr))
        {
            nbnxn_gpu_launch_cpyback(nbv->gpu_nbv, nbv->nbat,
                                     flags, eatNonlocal);
        }
        nbnxn_gpu_launch_cpyback(nbv->gpu_nbv, nbv->nbat,
                                 flags, eatLocal);
        wallcycle_sub_stop(wcycle, ewcsLAUNCH_GPU_NONBONDED);
        wallcycle_stop(wcycle, ewcLAUNCH_GPU);
    }

    if (bStateChanged && inputrecNeedMutot(inputrec))
    {
        if (PAR(cr))
        {
            gmx_sumd(2*DIM, mu, cr);
            ddReopenBalanceRegionCpu(cr->dd);
        }

        for (i = 0; i < 2; i++)
        {
            for (j = 0; j < DIM; j++)
            {
                fr->mu_tot[i][j] = mu[i*DIM + j];
            }
        }
    }
    if (fr->efep == efepNO)
    {
        copy_rvec(fr->mu_tot[0], mu_tot);
    }
    else
    {
        for (j = 0; j < DIM; j++)
        {
            mu_tot[j] =
                (1.0 - lambda[efptCOUL])*fr->mu_tot[0][j] +
                lambda[efptCOUL]*fr->mu_tot[1][j];
        }
    }

    /* Reset energies */
    reset_enerdata(enerd);
    clear_rvecs(SHIFTS, fr->fshift);

    if (DOMAINDECOMP(cr) && !thisRankHasDuty(cr, DUTY_PME))
    {
        wallcycle_start(wcycle, ewcPPDURINGPME);
        dd_force_flop_start(cr->dd, nrnb);
    }

    if (inputrec->bRot)
    {
        wallcycle_start(wcycle, ewcROT);
        do_rotation(cr, enforcedRotation, box, as_rvec_array(x.data()), t, step, bNS);
        wallcycle_stop(wcycle, ewcROT);
    }

    /* Temporary solution until all routines take PaddedRVecVector */
    rvec *const f = as_rvec_array(force.data());

    /* Start the force cycle counter.
     * Note that a different counter is used for dynamic load balancing.
     */
    wallcycle_start(wcycle, ewcFORCE);

    gmx::ArrayRef<gmx::RVec> forceRef = force;
    if (bDoForces)
    {
        /* If we need to compute the virial, we might need a separate
         * force buffer for algorithms for which the virial is calculated
         * directly, such as PME.
         */
        if ((flags & GMX_FORCE_VIRIAL) && fr->haveDirectVirialContributions)
        {
            forceRef = *fr->forceBufferForDirectVirialContributions;

            /* TODO: update comment
             * We only compute forces on local atoms. Note that vsites can
             * spread to non-local atoms, but that part of the buffer is
             * cleared separately in the vsite spreading code.
             */
            clear_rvecs_omp(forceRef.size(), as_rvec_array(forceRef.data()));
        }
        /* Clear the short- and long-range forces */
        clear_rvecs_omp(fr->natoms_force_constr, f);
    }

<<<<<<< HEAD
    if (inputrec->bPull)
=======
    /* forceWithVirial uses the local atom range only */
    gmx::ForceWithVirial forceWithVirial(forceRef, (flags & GMX_FORCE_VIRIAL) != 0);

    if (inputrec->bPull && pull_have_constraint(inputrec->pull_work))
>>>>>>> d42a815e
    {
        gmx::restraint::Manager::instance()->clearConstraintForces();
    }
    gmx::restraint::Manager::instance()->clearConstraintForces();
    // Do we need a RestraintPotential hook here?

    /* We calculate the non-bonded forces, when done on the CPU, here.
     * We do this before calling do_force_lowlevel, because in that
     * function, the listed forces are calculated before PME, which
     * does communication.  With this order, non-bonded and listed
     * force calculation imbalance can be balanced out by the domain
     * decomposition load balancing.
     */

    if (!bUseOrEmulGPU)
    {
        do_nb_verlet(fr, ic, enerd, flags, eintLocal, enbvClearFYes,
                     step, nrnb, wcycle);
    }

    if (fr->efep != efepNO)
    {
        /* Calculate the local and non-local free energy interactions here.
         * Happens here on the CPU both with and without GPU.
         */
        if (fr->nbv->grp[eintLocal].nbl_lists.nbl_fep[0]->nrj > 0)
        {
            do_nb_verlet_fep(&fr->nbv->grp[eintLocal].nbl_lists,
                             fr, as_rvec_array(x.data()), f, mdatoms,
                             inputrec->fepvals, lambda,
                             enerd, flags, nrnb, wcycle);
        }

        if (DOMAINDECOMP(cr) &&
            fr->nbv->grp[eintNonlocal].nbl_lists.nbl_fep[0]->nrj > 0)
        {
            do_nb_verlet_fep(&fr->nbv->grp[eintNonlocal].nbl_lists,
                             fr, as_rvec_array(x.data()), f, mdatoms,
                             inputrec->fepvals, lambda,
                             enerd, flags, nrnb, wcycle);
        }
    }

    if (!bUseOrEmulGPU)
    {
        int aloc;

        if (DOMAINDECOMP(cr))
        {
            do_nb_verlet(fr, ic, enerd, flags, eintNonlocal, enbvClearFNo,
                         step, nrnb, wcycle);
        }

        if (!bUseOrEmulGPU)
        {
            aloc = eintLocal;
        }
        else
        {
            aloc = eintNonlocal;
        }

        /* Add all the non-bonded force to the normal force array.
         * This can be split into a local and a non-local part when overlapping
         * communication with calculation with domain decomposition.
         */
        wallcycle_stop(wcycle, ewcFORCE);

        nbnxn_atomdata_add_nbat_f_to_f(nbv->nbs.get(), eatAll, nbv->nbat, f, wcycle);

        wallcycle_start_nocount(wcycle, ewcFORCE);

        /* if there are multiple fshift output buffers reduce them */
        if ((flags & GMX_FORCE_VIRIAL) &&
            nbv->grp[aloc].nbl_lists.nnbl > 1)
        {
            /* This is not in a subcounter because it takes a
               negligible and constant-sized amount of time */
            nbnxn_atomdata_add_nbat_fshift_to_fshift(nbv->nbat,
                                                     fr->fshift);
        }
    }

    /* update QMMMrec, if necessary */
    if (fr->bQMMM)
    {
        update_QMMMrec(cr, fr, as_rvec_array(x.data()), mdatoms, box);
    }

    /* Compute the bonded and non-bonded energies and optionally forces */
    do_force_lowlevel(fr, inputrec, &(top->idef),
                      cr, ms, nrnb, wcycle, mdatoms,
                      as_rvec_array(x.data()), hist, f, &forceWithVirial, enerd, fcd,
                      box, inputrec->fepvals, lambda, graph, &(top->excls), fr->mu_tot,
                      flags, &cycles_pme);

    wallcycle_stop(wcycle, ewcFORCE);

    computeSpecialForces(fplog, cr, inputrec, awh, enforcedRotation,
                         step, t, wcycle,
                         fr->forceProviders, box, x, mdatoms, lambda,
                         flags, &forceWithVirial, enerd,
                         ed, bNS);

    if (bUseOrEmulGPU)
    {
        /* wait for non-local forces (or calculate in emulation mode) */
        if (DOMAINDECOMP(cr))
        {
            if (bUseGPU)
            {
                wallcycle_start(wcycle, ewcWAIT_GPU_NB_NL);
                nbnxn_gpu_wait_finish_task(nbv->gpu_nbv,
                                           flags, eatNonlocal,
                                           enerd->grpp.ener[egLJSR], enerd->grpp.ener[egCOULSR],
                                           fr->fshift);
                cycles_wait_gpu += wallcycle_stop(wcycle, ewcWAIT_GPU_NB_NL);
            }
            else
            {
                wallcycle_start_nocount(wcycle, ewcFORCE);
                do_nb_verlet(fr, ic, enerd, flags, eintNonlocal, enbvClearFYes,
                             step, nrnb, wcycle);
                wallcycle_stop(wcycle, ewcFORCE);
            }

            /* skip the reduction if there was no non-local work to do */
            if (nbv->grp[eintNonlocal].nbl_lists.nbl[0]->nsci > 0)
            {
                nbnxn_atomdata_add_nbat_f_to_f(nbv->nbs.get(), eatNonlocal,
                                               nbv->nbat, f, wcycle);
            }
        }
    }

    if (DOMAINDECOMP(cr))
    {
        /* We are done with the CPU compute.
         * We will now communicate the non-local forces.
         * If we use a GPU this will overlap with GPU work, so in that case
         * we do not close the DD force balancing region here.
         */
        if (ddCloseBalanceRegion == DdCloseBalanceRegionAfterForceComputation::yes)
        {
            ddCloseBalanceRegionCpu(cr->dd);
        }
        if (bDoForces)
        {
            dd_move_f(cr->dd, force, fr->fshift, wcycle);
        }
    }

    // With both nonbonded and PME offloaded a GPU on the same rank, we use
    // an alternating wait/reduction scheme.
    bool alternateGpuWait = (!c_disableAlternatingWait && useGpuPme && bUseGPU && !DOMAINDECOMP(cr));
    if (alternateGpuWait)
    {
        alternatePmeNbGpuWaitReduce(fr->nbv, fr->pmedata, &force, &forceWithVirial, fr->fshift, enerd, flags, wcycle);
    }

    if (!alternateGpuWait && useGpuPme)
    {
        gmx::ArrayRef<const gmx::RVec> pmeGpuForces;
        matrix vir_Q;
        real   Vlr_q = 0.0;
        pme_gpu_wait_finish_task(fr->pmedata, wcycle, &pmeGpuForces, vir_Q, &Vlr_q);
        pme_gpu_reduce_outputs(wcycle, &forceWithVirial, pmeGpuForces, enerd, vir_Q, Vlr_q);
    }

    /* Wait for local GPU NB outputs on the non-alternating wait path */
    if (!alternateGpuWait && bUseGPU)
    {
        /* Measured overhead on CUDA and OpenCL with(out) GPU sharing
         * is between 0.5 and 1.5 Mcycles. So 2 MCycles is an overestimate,
         * but even with a step of 0.1 ms the difference is less than 1%
         * of the step time.
         */
        const float gpuWaitApiOverheadMargin = 2e6f; /* cycles */

        wallcycle_start(wcycle, ewcWAIT_GPU_NB_L);
        nbnxn_gpu_wait_finish_task(nbv->gpu_nbv,
                                   flags, eatLocal,
                                   enerd->grpp.ener[egLJSR], enerd->grpp.ener[egCOULSR],
                                   fr->fshift);
        float cycles_tmp = wallcycle_stop(wcycle, ewcWAIT_GPU_NB_L);

        if (ddCloseBalanceRegion == DdCloseBalanceRegionAfterForceComputation::yes)
        {
            DdBalanceRegionWaitedForGpu waitedForGpu = DdBalanceRegionWaitedForGpu::yes;
            if (bDoForces && cycles_tmp <= gpuWaitApiOverheadMargin)
            {
                /* We measured few cycles, it could be that the kernel
                 * and transfer finished earlier and there was no actual
                 * wait time, only API call overhead.
                 * Then the actual time could be anywhere between 0 and
                 * cycles_wait_est. We will use half of cycles_wait_est.
                 */
                waitedForGpu = DdBalanceRegionWaitedForGpu::no;
            }
            ddCloseBalanceRegionGpu(cr->dd, cycles_wait_gpu, waitedForGpu);
        }
    }

    if (fr->nbv->emulateGpu == EmulateGpuNonbonded::Yes)
    {
        // NOTE: emulation kernel is not included in the balancing region,
        // but emulation mode does not target performance anyway
        wallcycle_start_nocount(wcycle, ewcFORCE);
        do_nb_verlet(fr, ic, enerd, flags, eintLocal,
                     DOMAINDECOMP(cr) ? enbvClearFNo : enbvClearFYes,
                     step, nrnb, wcycle);
        wallcycle_stop(wcycle, ewcFORCE);
    }

    if (useGpuPme)
    {
        pme_gpu_reinit_computation(fr->pmedata, wcycle);
    }

    if (bUseGPU)
    {
        /* now clear the GPU outputs while we finish the step on the CPU */
        wallcycle_start_nocount(wcycle, ewcLAUNCH_GPU);
        wallcycle_sub_start_nocount(wcycle, ewcsLAUNCH_GPU_NONBONDED);
        nbnxn_gpu_clear_outputs(nbv->gpu_nbv, flags);

        /* Is dynamic pair-list pruning activated? */
        if (nbv->listParams->useDynamicPruning)
        {
            launchGpuRollingPruning(cr, nbv, inputrec, step);
        }
        wallcycle_sub_stop(wcycle, ewcsLAUNCH_GPU_NONBONDED);
        wallcycle_stop(wcycle, ewcLAUNCH_GPU);
    }

    /* Do the nonbonded GPU (or emulation) force buffer reduction
     * on the non-alternating path. */
    if (bUseOrEmulGPU && !alternateGpuWait)
    {
        nbnxn_atomdata_add_nbat_f_to_f(nbv->nbs.get(), eatLocal,
                                       nbv->nbat, f, wcycle);
    }

    if (DOMAINDECOMP(cr))
    {
        dd_force_flop_stop(cr->dd, nrnb);
    }

    if (bDoForces)
    {
        /* If we have NoVirSum forces, but we do not calculate the virial,
         * we sum fr->f_novirsum=f later.
         */
        if (vsite && !(fr->haveDirectVirialContributions && !(flags & GMX_FORCE_VIRIAL)))
        {
            spread_vsite_f(vsite, as_rvec_array(x.data()), f, fr->fshift, FALSE, nullptr, nrnb,
                           &top->idef, fr->ePBC, fr->bMolPBC, graph, box, cr, wcycle);
        }

        if (flags & GMX_FORCE_VIRIAL)
        {
            /* Calculation of the virial must be done after vsites! */
            calc_virial(0, mdatoms->homenr, as_rvec_array(x.data()), f,
                        vir_force, graph, box, nrnb, fr, inputrec->ePBC);
        }
    }

<<<<<<< HEAD
    if (inputrec->bPull && gmx::restraint::Manager::instance()->contributesEnergy())
    {
        /* Since the COM pulling is always done mass-weighted, no forces are
         * applied to vsites and this call can be done after vsite spreading.
         */
        auto restraints = restraint::Manager::instance();
        pull_t* puller = restraints->getRaw();

        /* Calculate the center of mass forces, this requires communication,
             * which is why pull_potential is called close to other communication.
             * The virial contribution is calculated directly,
             * which is why we call pull_potential after calc_virial.
             */
        wallcycle_start(wcycle, ewcPULLPOT);
        t_pbc  pbc;
        set_pbc(&pbc,
                inputrec->ePBC,
                box);
        real   dvdl{0};
        // Note that pull_potential() has both output parameters and returns data.
        enerd->term[F_COM_PULL] +=
            pull_potential(puller,
                           mdatoms, &pbc,
                           cr,
                           t, lambda[efptRESTRAINT],
                           x,
                           f,
                           vir_force, &dvdl);

//        restraints->setAtomsSource(*mdatoms);
//        restraints->setBoundaryConditionsSource(pbc);
//        restraints->setCommunicator(*cr);
//        restraints->setLambdaSource(lambda[efptRESTRAINT]);
//        restraints->setPositionsSource(*x);
//        restraints->setForceOwner(f);
//        restraints->setVirialOwner(vir_force);
//        auto restraintContribution = restraints->calculate(t);
//
//        enerd->term[F_COM_PULL] += restraintContribution->energy();
//        enerd->dvdl_lin[efptRESTRAINT] += restraintContribution->work();
        enerd->dvdl_lin[efptRESTRAINT] += dvdl;


        wallcycle_stop(wcycle, ewcPULLPOT);

        // Replace pull_potential_wrapper() with call to the restraints manager.
        //
    }

    /* Add the forces from enforced rotation potentials (if any) */
    if (inputrec->bRot)
    {
        wallcycle_start(wcycle, ewcROTadd);
        enerd->term[F_COM_PULL] += add_rot_forces(inputrec->rot, f, cr, step, t);
        wallcycle_stop(wcycle, ewcROTadd);
    }

    /* Add forces from interactive molecular dynamics (IMD), if bIMD == TRUE. */
    IMD_apply_forces(inputrec->bIMD, inputrec->imd, cr, f, wcycle);

    if (PAR(cr) && !(cr->duty & DUTY_PME))
=======
    if (PAR(cr) && !thisRankHasDuty(cr, DUTY_PME))
>>>>>>> d42a815e
    {
        /* In case of node-splitting, the PP nodes receive the long-range
         * forces, virial and energy from the PME nodes here.
         */
        pme_receive_force_ener(cr, &forceWithVirial, enerd, wcycle);
    }

    if (bDoForces)
    {
        post_process_forces(cr, step, nrnb, wcycle,
                            top, box, as_rvec_array(x.data()), f, &forceWithVirial,
                            vir_force, mdatoms, graph, fr, vsite,
                            flags);
    }

    if (flags & GMX_FORCE_ENERGY)
    {
        /* Sum the potential energy terms from group contributions */
        sum_epot(&(enerd->grpp), enerd->term);

        if (!EI_TPI(inputrec->eI))
        {
            checkPotentialEnergyValidity(step, *enerd, *inputrec);
        }
    }
}

static void do_force_cutsGROUP(FILE *fplog,
                               const t_commrec *cr,
                               const gmx_multisim_t *ms,
                               const t_inputrec *inputrec,
                               gmx::Awh *awh,
                               gmx_enfrot *enforcedRotation,
                               int64_t step,
                               t_nrnb *nrnb,
                               gmx_wallcycle_t wcycle,
                               gmx_localtop_t *top,
                               const gmx_groups_t *groups,
                               matrix box, gmx::PaddedArrayRef<gmx::RVec> x,
                               history_t *hist,
                               gmx::PaddedArrayRef<gmx::RVec> force,
                               tensor vir_force,
                               const t_mdatoms *mdatoms,
                               gmx_enerdata_t *enerd,
                               t_fcdata *fcd,
                               real *lambda,
                               t_graph *graph,
                               t_forcerec *fr,
                               const gmx_vsite_t *vsite,
                               rvec mu_tot,
                               double t,
                               gmx_edsam *ed,
                               int flags,
                               DdOpenBalanceRegionBeforeForceComputation ddOpenBalanceRegion,
                               DdCloseBalanceRegionAfterForceComputation ddCloseBalanceRegion)
{
    int        cg0, cg1, i, j;
    double     mu[2*DIM];
    gmx_bool   bStateChanged, bNS, bFillGrid, bCalcCGCM;
    gmx_bool   bDoForces;
    float      cycles_pme;

    const int  start  = 0;
    const int  homenr = mdatoms->homenr;

    clear_mat(vir_force);

    cg0 = 0;
    if (DOMAINDECOMP(cr))
    {
        cg1 = cr->dd->globalAtomGroupIndices.size();
    }
    else
    {
        cg1 = top->cgs.nr;
    }
    if (fr->n_tpi > 0)
    {
        cg1--;
    }

    bStateChanged  = ((flags & GMX_FORCE_STATECHANGED) != 0);
    bNS            = ((flags & GMX_FORCE_NS) != 0) && (!fr->bAllvsAll);
    /* Should we perform the long-range nonbonded evaluation inside the neighborsearching? */
    bFillGrid      = (bNS && bStateChanged);
    bCalcCGCM      = (bFillGrid && !DOMAINDECOMP(cr));
    bDoForces      = ((flags & GMX_FORCE_FORCES) != 0);

    if (bStateChanged)
    {
        update_forcerec(fr, box);

        if (inputrecNeedMutot(inputrec))
        {
            /* Calculate total (local) dipole moment in a temporary common array.
             * This makes it possible to sum them over nodes faster.
             */
            calc_mu(start, homenr,
                    x, mdatoms->chargeA, mdatoms->chargeB, mdatoms->nChargePerturbed,
                    mu, mu+DIM);
        }
    }

    if (fr->ePBC != epbcNONE)
    {
        /* Compute shift vectors every step,
         * because of pressure coupling or box deformation!
         */
        if ((flags & GMX_FORCE_DYNAMICBOX) && bStateChanged)
        {
            calc_shifts(box, fr->shift_vec);
        }

        if (bCalcCGCM)
        {
            put_charge_groups_in_box(fplog, cg0, cg1, fr->ePBC, box,
                                     &(top->cgs), as_rvec_array(x.data()), fr->cg_cm);
            inc_nrnb(nrnb, eNR_CGCM, homenr);
            inc_nrnb(nrnb, eNR_RESETX, cg1-cg0);
        }
        else if (EI_ENERGY_MINIMIZATION(inputrec->eI) && graph)
        {
            unshift_self(graph, box, as_rvec_array(x.data()));
        }
    }
    else if (bCalcCGCM)
    {
        calc_cgcm(fplog, cg0, cg1, &(top->cgs), as_rvec_array(x.data()), fr->cg_cm);
        inc_nrnb(nrnb, eNR_CGCM, homenr);
    }

    if (bCalcCGCM && gmx_debug_at)
    {
        pr_rvecs(debug, 0, "cgcm", fr->cg_cm, top->cgs.nr);
    }

#if GMX_MPI
    if (!thisRankHasDuty(cr, DUTY_PME))
    {
        /* Send particle coordinates to the pme nodes.
         * Since this is only implemented for domain decomposition
         * and domain decomposition does not use the graph,
         * we do not need to worry about shifting.
         */
        gmx_pme_send_coordinates(cr, box, as_rvec_array(x.data()),
                                 lambda[efptCOUL], lambda[efptVDW],
                                 (flags & (GMX_FORCE_VIRIAL | GMX_FORCE_ENERGY)) != 0,
                                 step, wcycle);
    }
#endif /* GMX_MPI */

    /* Communicate coordinates and sum dipole if necessary */
    if (DOMAINDECOMP(cr))
    {
        dd_move_x(cr->dd, box, x, wcycle);

        /* No GPU support, no move_x overlap, so reopen the balance region here */
        if (ddOpenBalanceRegion == DdOpenBalanceRegionBeforeForceComputation::yes)
        {
            ddReopenBalanceRegionCpu(cr->dd);
        }
    }

    if (inputrecNeedMutot(inputrec))
    {
        if (bStateChanged)
        {
            if (PAR(cr))
            {
                gmx_sumd(2*DIM, mu, cr);
                ddReopenBalanceRegionCpu(cr->dd);
            }
            for (i = 0; i < 2; i++)
            {
                for (j = 0; j < DIM; j++)
                {
                    fr->mu_tot[i][j] = mu[i*DIM + j];
                }
            }
        }
        if (fr->efep == efepNO)
        {
            copy_rvec(fr->mu_tot[0], mu_tot);
        }
        else
        {
            for (j = 0; j < DIM; j++)
            {
                mu_tot[j] =
                    (1.0 - lambda[efptCOUL])*fr->mu_tot[0][j] + lambda[efptCOUL]*fr->mu_tot[1][j];
            }
        }
    }

    /* Reset energies */
    reset_enerdata(enerd);
    clear_rvecs(SHIFTS, fr->fshift);

    if (bNS)
    {
        wallcycle_start(wcycle, ewcNS);

        if (graph && bStateChanged)
        {
            /* Calculate intramolecular shift vectors to make molecules whole */
            mk_mshift(fplog, graph, fr->ePBC, box, as_rvec_array(x.data()));
        }

        /* Do the actual neighbour searching */
        ns(fplog, fr, box,
           groups, top, mdatoms,
           cr, nrnb, bFillGrid);

        wallcycle_stop(wcycle, ewcNS);
    }

    if (DOMAINDECOMP(cr) && !thisRankHasDuty(cr, DUTY_PME))
    {
        wallcycle_start(wcycle, ewcPPDURINGPME);
        dd_force_flop_start(cr->dd, nrnb);
    }

    if (inputrec->bRot)
    {
        wallcycle_start(wcycle, ewcROT);
        do_rotation(cr, enforcedRotation, box, as_rvec_array(x.data()), t, step, bNS);
        wallcycle_stop(wcycle, ewcROT);
    }

    /* Temporary solution until all routines take PaddedRVecVector */
    rvec *f = as_rvec_array(force.data());

    /* Start the force cycle counter.
     * Note that a different counter is used for dynamic load balancing.
     */
    wallcycle_start(wcycle, ewcFORCE);

    gmx::ArrayRef<gmx::RVec> forceRef = force;
    if (bDoForces)
    {
        /* If we need to compute the virial, we might need a separate
         * force buffer for algorithms for which the virial is calculated
         * separately, such as PME.
         */
        if ((flags & GMX_FORCE_VIRIAL) && fr->haveDirectVirialContributions)
        {
            forceRef = *fr->forceBufferForDirectVirialContributions;

            clear_rvecs_omp(forceRef.size(), as_rvec_array(forceRef.data()));
        }

        /* Clear the short- and long-range forces */
        clear_rvecs(fr->natoms_force_constr, f);
    }
<<<<<<< HEAD
    if (inputrec->bPull)
=======

    /* forceWithVirial might need the full force atom range */
    gmx::ForceWithVirial forceWithVirial(forceRef, (flags & GMX_FORCE_VIRIAL) != 0);

    if (inputrec->bPull && pull_have_constraint(inputrec->pull_work))
>>>>>>> d42a815e
    {
        gmx::restraint::Manager::instance()->clearConstraintForces();
    }

    /* update QMMMrec, if necessary */
    if (fr->bQMMM)
    {
        update_QMMMrec(cr, fr, as_rvec_array(x.data()), mdatoms, box);
    }

    /* Compute the bonded and non-bonded energies and optionally forces */
    do_force_lowlevel(fr, inputrec, &(top->idef),
                      cr, ms, nrnb, wcycle, mdatoms,
                      as_rvec_array(x.data()), hist, f, &forceWithVirial, enerd, fcd,
                      box, inputrec->fepvals, lambda,
                      graph, &(top->excls), fr->mu_tot,
                      flags,
                      &cycles_pme);

    wallcycle_stop(wcycle, ewcFORCE);

    if (DOMAINDECOMP(cr))
    {
        dd_force_flop_stop(cr->dd, nrnb);

        if (ddCloseBalanceRegion == DdCloseBalanceRegionAfterForceComputation::yes)
        {
            ddCloseBalanceRegionCpu(cr->dd);
        }
    }

    computeSpecialForces(fplog, cr, inputrec, awh, enforcedRotation,
                         step, t, wcycle,
                         fr->forceProviders, box, x, mdatoms, lambda,
                         flags, &forceWithVirial, enerd,
                         ed, bNS);

    if (bDoForces)
    {
        /* Communicate the forces */
        if (DOMAINDECOMP(cr))
        {
            dd_move_f(cr->dd, force, fr->fshift, wcycle);
            /* Do we need to communicate the separate force array
             * for terms that do not contribute to the single sum virial?
             * Position restraints and electric fields do not introduce
             * inter-cg forces, only full electrostatics methods do.
             * When we do not calculate the virial, fr->f_novirsum = f,
             * so we have already communicated these forces.
             */
            if (EEL_FULL(fr->ic->eeltype) && cr->dd->n_intercg_excl &&
                (flags & GMX_FORCE_VIRIAL))
            {
                dd_move_f(cr->dd, forceWithVirial.force_, nullptr, wcycle);
            }
        }

        /* If we have NoVirSum forces, but we do not calculate the virial,
         * we sum fr->f_novirsum=f later.
         */
        if (vsite && !(fr->haveDirectVirialContributions && !(flags & GMX_FORCE_VIRIAL)))
        {
            spread_vsite_f(vsite, as_rvec_array(x.data()), f, fr->fshift, FALSE, nullptr, nrnb,
                           &top->idef, fr->ePBC, fr->bMolPBC, graph, box, cr, wcycle);
        }

        if (flags & GMX_FORCE_VIRIAL)
        {
            /* Calculation of the virial must be done after vsites! */
            calc_virial(0, mdatoms->homenr, as_rvec_array(x.data()), f,
                        vir_force, graph, box, nrnb, fr, inputrec->ePBC);
        }
    }

<<<<<<< HEAD
    if (inputrec->bPull && gmx::restraint::Manager::instance()->contributesEnergy())
    {
        pull_potential_wrapper(cr, box, x, f, vir_force, mdatoms, enerd, lambda, t, wcycle, inputrec->ePBC);
    }

    /* Add the forces from enforced rotation potentials (if any) */
    if (inputrec->bRot)
    {
        wallcycle_start(wcycle, ewcROTadd);
        enerd->term[F_COM_PULL] += add_rot_forces(inputrec->rot, f, cr, step, t);
        wallcycle_stop(wcycle, ewcROTadd);
    }

    /* Add forces from interactive molecular dynamics (IMD), if bIMD == TRUE. */
    IMD_apply_forces(inputrec->bIMD, inputrec->imd, cr, f, wcycle);

    if (PAR(cr) && !(cr->duty & DUTY_PME))
=======
    if (PAR(cr) && !thisRankHasDuty(cr, DUTY_PME))
>>>>>>> d42a815e
    {
        /* In case of node-splitting, the PP nodes receive the long-range
         * forces, virial and energy from the PME nodes here.
         */
        pme_receive_force_ener(cr, &forceWithVirial, enerd, wcycle);
    }

    if (bDoForces)
    {
        post_process_forces(cr, step, nrnb, wcycle,
                            top, box, as_rvec_array(x.data()), f, &forceWithVirial,
                            vir_force, mdatoms, graph, fr, vsite,
                            flags);
    }

    if (flags & GMX_FORCE_ENERGY)
    {
        /* Sum the potential energy terms from group contributions */
        sum_epot(&(enerd->grpp), enerd->term);

        if (!EI_TPI(inputrec->eI))
        {
            checkPotentialEnergyValidity(step, *enerd, *inputrec);
        }
    }

}

void do_force(FILE                                     *fplog,
              const t_commrec                          *cr,
              const gmx_multisim_t                     *ms,
              const t_inputrec                         *inputrec,
              gmx::Awh                                 *awh,
              gmx_enfrot                               *enforcedRotation,
              int64_t                                   step,
              t_nrnb                                   *nrnb,
              gmx_wallcycle_t                           wcycle,
              gmx_localtop_t                           *top,
              const gmx_groups_t                       *groups,
              matrix                                    box,
              gmx::PaddedArrayRef<gmx::RVec>            x,
              history_t                                *hist,
              gmx::PaddedArrayRef<gmx::RVec>            force,
              tensor                                    vir_force,
              const t_mdatoms                          *mdatoms,
              gmx_enerdata_t                           *enerd,
              t_fcdata                                 *fcd,
              gmx::ArrayRef<real>                       lambda,
              t_graph                                  *graph,
              t_forcerec                               *fr,
              const gmx_vsite_t                        *vsite,
              rvec                                      mu_tot,
              double                                    t,
              gmx_edsam                                *ed,
              int                                       flags,
              DdOpenBalanceRegionBeforeForceComputation ddOpenBalanceRegion,
              DdCloseBalanceRegionAfterForceComputation ddCloseBalanceRegion//,
              // stash pointer to pulling container in forcerec_t for now...
              //const PotentialContainer& pullManager
              )
{
    /* modify force flag if not doing nonbonded */
    if (!fr->bNonbonded)
    {
        flags &= ~GMX_FORCE_NONBONDED;
    }

    switch (inputrec->cutoff_scheme)
    {
        case ecutsVERLET:
            do_force_cutsVERLET(fplog, cr, ms, inputrec,
                                awh, enforcedRotation, step, nrnb, wcycle,
                                top,
                                groups,
                                box, x, hist,
                                force, vir_force,
                                mdatoms,
                                enerd, fcd,
                                lambda.data(), graph,
                                fr, fr->ic,
                                vsite, mu_tot,
                                t, ed,
                                flags,
                                ddOpenBalanceRegion,
                                ddCloseBalanceRegion);
            break;
        case ecutsGROUP:
            do_force_cutsGROUP(fplog, cr, ms, inputrec,
                               awh, enforcedRotation, step, nrnb, wcycle,
                               top,
                               groups,
                               box, x, hist,
                               force, vir_force,
                               mdatoms,
                               enerd, fcd,
                               lambda.data(), graph,
                               fr, vsite, mu_tot,
                               t, ed,
                               flags,
                               ddOpenBalanceRegion,
                               ddCloseBalanceRegion);
            break;
        default:
            gmx_incons("Invalid cut-off scheme passed!");
    }

    /* In case we don't have constraints and are using GPUs, the next balancing
     * region starts here.
     * Some "special" work at the end of do_force_cuts?, such as vsite spread,
     * virial calculation and COM pulling, is not thus not included in
     * the balance timing, which is ok as most tasks do communication.
     */
    if (ddOpenBalanceRegion == DdOpenBalanceRegionBeforeForceComputation::yes)
    {
        ddOpenBalanceRegionCpu(cr->dd, DdAllowBalanceRegionReopen::no);
    }
}


void do_constrain_first(FILE *fplog, gmx::Constraints *constr,
                        const t_inputrec *ir, const t_mdatoms *md,
                        t_state *state)
{
    int             i, m, start, end;
    int64_t         step;
    real            dt = ir->delta_t;
    real            dvdl_dum;
    rvec           *savex;

    /* We need to allocate one element extra, since we might use
     * (unaligned) 4-wide SIMD loads to access rvec entries.
     */
    snew(savex, state->natoms + 1);

    start = 0;
    end   = md->homenr;

    if (debug)
    {
        fprintf(debug, "vcm: start=%d, homenr=%d, end=%d\n",
                start, md->homenr, end);
    }
    /* Do a first constrain to reset particles... */
    step = ir->init_step;
    if (fplog)
    {
        char buf[STEPSTRSIZE];
        fprintf(fplog, "\nConstraining the starting coordinates (step %s)\n",
                gmx_step_str(step, buf));
    }
    dvdl_dum = 0;

    /* constrain the current position */
    constr->apply(TRUE, FALSE,
                  step, 0, 1.0,
                  state->x.rvec_array(), state->x.rvec_array(), nullptr,
                  state->box,
                  state->lambda[efptBONDED], &dvdl_dum,
                  nullptr, nullptr, gmx::ConstraintVariable::Positions);
    if (EI_VV(ir->eI))
    {
        /* constrain the inital velocity, and save it */
        /* also may be useful if we need the ekin from the halfstep for velocity verlet */
        constr->apply(TRUE, FALSE,
                      step, 0, 1.0,
                      state->x.rvec_array(), state->v.rvec_array(), state->v.rvec_array(),
                      state->box,
                      state->lambda[efptBONDED], &dvdl_dum,
                      nullptr, nullptr, gmx::ConstraintVariable::Velocities);
    }
    /* constrain the inital velocities at t-dt/2 */
    if (EI_STATE_VELOCITY(ir->eI) && ir->eI != eiVV)
    {
        auto x = makeArrayRef(state->x).subArray(start, end);
        auto v = makeArrayRef(state->v).subArray(start, end);
        for (i = start; (i < end); i++)
        {
            for (m = 0; (m < DIM); m++)
            {
                /* Reverse the velocity */
                v[i][m] = -v[i][m];
                /* Store the position at t-dt in buf */
                savex[i][m] = x[i][m] + dt*v[i][m];
            }
        }
        /* Shake the positions at t=-dt with the positions at t=0
         * as reference coordinates.
         */
        if (fplog)
        {
            char buf[STEPSTRSIZE];
            fprintf(fplog, "\nConstraining the coordinates at t0-dt (step %s)\n",
                    gmx_step_str(step, buf));
        }
        dvdl_dum = 0;
        constr->apply(TRUE, FALSE,
                      step, -1, 1.0,
                      state->x.rvec_array(), savex, nullptr,
                      state->box,
                      state->lambda[efptBONDED], &dvdl_dum,
                      state->v.rvec_array(), nullptr, gmx::ConstraintVariable::Positions);

        for (i = start; i < end; i++)
        {
            for (m = 0; m < DIM; m++)
            {
                /* Re-reverse the velocities */
                v[i][m] = -v[i][m];
            }
        }
    }
    sfree(savex);
}


static void
integrate_table(const real vdwtab[], real scale, int offstart, int rstart, int rend,
                double *enerout, double *virout)
{
    double enersum, virsum;
    double invscale, invscale2, invscale3;
    double r, ea, eb, ec, pa, pb, pc, pd;
    double y0, f, g, h;
    int    ri, offset;
    double tabfactor;

    invscale  = 1.0/scale;
    invscale2 = invscale*invscale;
    invscale3 = invscale*invscale2;

    /* Following summation derived from cubic spline definition,
     * Numerical Recipies in C, second edition, p. 113-116.  Exact for
     * the cubic spline.  We first calculate the negative of the
     * energy from rvdw to rvdw_switch, assuming that g(r)=1, and then
     * add the more standard, abrupt cutoff correction to that result,
     * yielding the long-range correction for a switched function.  We
     * perform both the pressure and energy loops at the same time for
     * simplicity, as the computational cost is low. */

    if (offstart == 0)
    {
        /* Since the dispersion table has been scaled down a factor
         * 6.0 and the repulsion a factor 12.0 to compensate for the
         * c6/c12 parameters inside nbfp[] being scaled up (to save
         * flops in kernels), we need to correct for this.
         */
        tabfactor = 6.0;
    }
    else
    {
        tabfactor = 12.0;
    }

    enersum = 0.0;
    virsum  = 0.0;
    for (ri = rstart; ri < rend; ++ri)
    {
        r  = ri*invscale;
        ea = invscale3;
        eb = 2.0*invscale2*r;
        ec = invscale*r*r;

        pa = invscale3;
        pb = 3.0*invscale2*r;
        pc = 3.0*invscale*r*r;
        pd = r*r*r;

        /* this "8" is from the packing in the vdwtab array - perhaps
           should be defined? */

        offset = 8*ri + offstart;
        y0     = vdwtab[offset];
        f      = vdwtab[offset+1];
        g      = vdwtab[offset+2];
        h      = vdwtab[offset+3];

        enersum += y0*(ea/3 + eb/2 + ec) + f*(ea/4 + eb/3 + ec/2) + g*(ea/5 + eb/4 + ec/3) + h*(ea/6 + eb/5 + ec/4);
        virsum  +=  f*(pa/4 + pb/3 + pc/2 + pd) + 2*g*(pa/5 + pb/4 + pc/3 + pd/2) + 3*h*(pa/6 + pb/5 + pc/4 + pd/3);
    }
    *enerout = 4.0*M_PI*enersum*tabfactor;
    *virout  = 4.0*M_PI*virsum*tabfactor;
}

void calc_enervirdiff(FILE *fplog, int eDispCorr, t_forcerec *fr)
{
    double   eners[2], virs[2], enersum, virsum;
    double   r0, rc3, rc9;
    int      ri0, ri1, i;
    real     scale, *vdwtab;

    fr->enershiftsix    = 0;
    fr->enershifttwelve = 0;
    fr->enerdiffsix     = 0;
    fr->enerdifftwelve  = 0;
    fr->virdiffsix      = 0;
    fr->virdifftwelve   = 0;

    const interaction_const_t *ic = fr->ic;

    if (eDispCorr != edispcNO)
    {
        for (i = 0; i < 2; i++)
        {
            eners[i] = 0;
            virs[i]  = 0;
        }
        if ((ic->vdw_modifier == eintmodPOTSHIFT) ||
            (ic->vdw_modifier == eintmodPOTSWITCH) ||
            (ic->vdw_modifier == eintmodFORCESWITCH) ||
            (ic->vdwtype == evdwSHIFT) ||
            (ic->vdwtype == evdwSWITCH))
        {
            if (((ic->vdw_modifier == eintmodPOTSWITCH) ||
                 (ic->vdw_modifier == eintmodFORCESWITCH) ||
                 (ic->vdwtype == evdwSWITCH)) && ic->rvdw_switch == 0)
            {
                gmx_fatal(FARGS,
                          "With dispersion correction rvdw-switch can not be zero "
                          "for vdw-type = %s", evdw_names[ic->vdwtype]);
            }

            /* TODO This code depends on the logic in tables.c that
               constructs the table layout, which should be made
               explicit in future cleanup. */
            GMX_ASSERT(fr->dispersionCorrectionTable->interaction == GMX_TABLE_INTERACTION_VDWREP_VDWDISP,
                       "Dispersion-correction code needs a table with both repulsion and dispersion terms");
            scale  = fr->dispersionCorrectionTable->scale;
            vdwtab = fr->dispersionCorrectionTable->data;

            /* Round the cut-offs to exact table values for precision */
            ri0  = static_cast<int>(std::floor(ic->rvdw_switch*scale));
            ri1  = static_cast<int>(std::ceil(ic->rvdw*scale));

            /* The code below has some support for handling force-switching, i.e.
             * when the force (instead of potential) is switched over a limited
             * region. This leads to a constant shift in the potential inside the
             * switching region, which we can handle by adding a constant energy
             * term in the force-switch case just like when we do potential-shift.
             *
             * For now this is not enabled, but to keep the functionality in the
             * code we check separately for switch and shift. When we do force-switch
             * the shifting point is rvdw_switch, while it is the cutoff when we
             * have a classical potential-shift.
             *
             * For a pure potential-shift the potential has a constant shift
             * all the way out to the cutoff, and that is it. For other forms
             * we need to calculate the constant shift up to the point where we
             * start modifying the potential.
             */
            ri0  = (ic->vdw_modifier == eintmodPOTSHIFT) ? ri1 : ri0;

            r0   = ri0/scale;
            rc3  = r0*r0*r0;
            rc9  = rc3*rc3*rc3;

            if ((ic->vdw_modifier == eintmodFORCESWITCH) ||
                (ic->vdwtype == evdwSHIFT))
            {
                /* Determine the constant energy shift below rvdw_switch.
                 * Table has a scale factor since we have scaled it down to compensate
                 * for scaling-up c6/c12 with the derivative factors to save flops in analytical kernels.
                 */
                fr->enershiftsix    = static_cast<real>(-1.0/(rc3*rc3)) - 6.0*vdwtab[8*ri0];
                fr->enershifttwelve = static_cast<real>( 1.0/(rc9*rc3)) - 12.0*vdwtab[8*ri0 + 4];
            }
            else if (ic->vdw_modifier == eintmodPOTSHIFT)
            {
                fr->enershiftsix    = static_cast<real>(-1.0/(rc3*rc3));
                fr->enershifttwelve = static_cast<real>( 1.0/(rc9*rc3));
            }

            /* Add the constant part from 0 to rvdw_switch.
             * This integration from 0 to rvdw_switch overcounts the number
             * of interactions by 1, as it also counts the self interaction.
             * We will correct for this later.
             */
            eners[0] += 4.0*M_PI*fr->enershiftsix*rc3/3.0;
            eners[1] += 4.0*M_PI*fr->enershifttwelve*rc3/3.0;

            /* Calculate the contribution in the range [r0,r1] where we
             * modify the potential. For a pure potential-shift modifier we will
             * have ri0==ri1, and there will not be any contribution here.
             */
            for (i = 0; i < 2; i++)
            {
                enersum = 0;
                virsum  = 0;
                integrate_table(vdwtab, scale, (i == 0 ? 0 : 4), ri0, ri1, &enersum, &virsum);
                eners[i] -= enersum;
                virs[i]  -= virsum;
            }

            /* Alright: Above we compensated by REMOVING the parts outside r0
             * corresponding to the ideal VdW 1/r6 and /r12 potentials.
             *
             * Regardless of whether r0 is the point where we start switching,
             * or the cutoff where we calculated the constant shift, we include
             * all the parts we are missing out to infinity from r0 by
             * calculating the analytical dispersion correction.
             */
            eners[0] += -4.0*M_PI/(3.0*rc3);
            eners[1] +=  4.0*M_PI/(9.0*rc9);
            virs[0]  +=  8.0*M_PI/rc3;
            virs[1]  += -16.0*M_PI/(3.0*rc9);
        }
        else if (ic->vdwtype == evdwCUT ||
                 EVDW_PME(ic->vdwtype) ||
                 ic->vdwtype == evdwUSER)
        {
            if (ic->vdwtype == evdwUSER && fplog)
            {
                fprintf(fplog,
                        "WARNING: using dispersion correction with user tables\n");
            }

            /* Note that with LJ-PME, the dispersion correction is multiplied
             * by the difference between the actual C6 and the value of C6
             * that would produce the combination rule.
             * This means the normal energy and virial difference formulas
             * can be used here.
             */

            rc3  = ic->rvdw*ic->rvdw*ic->rvdw;
            rc9  = rc3*rc3*rc3;
            /* Contribution beyond the cut-off */
            eners[0] += -4.0*M_PI/(3.0*rc3);
            eners[1] +=  4.0*M_PI/(9.0*rc9);
            if (ic->vdw_modifier == eintmodPOTSHIFT)
            {
                /* Contribution within the cut-off */
                eners[0] += -4.0*M_PI/(3.0*rc3);
                eners[1] +=  4.0*M_PI/(3.0*rc9);
            }
            /* Contribution beyond the cut-off */
            virs[0]  +=  8.0*M_PI/rc3;
            virs[1]  += -16.0*M_PI/(3.0*rc9);
        }
        else
        {
            gmx_fatal(FARGS,
                      "Dispersion correction is not implemented for vdw-type = %s",
                      evdw_names[ic->vdwtype]);
        }

        /* When we deprecate the group kernels the code below can go too */
        if (ic->vdwtype == evdwPME && fr->cutoff_scheme == ecutsGROUP)
        {
            /* Calculate self-interaction coefficient (assuming that
             * the reciprocal-space contribution is constant in the
             * region that contributes to the self-interaction).
             */
            fr->enershiftsix = gmx::power6(ic->ewaldcoeff_lj) / 6.0;

            eners[0] += -gmx::power3(std::sqrt(M_PI)*ic->ewaldcoeff_lj)/3.0;
            virs[0]  +=  gmx::power3(std::sqrt(M_PI)*ic->ewaldcoeff_lj);
        }

        fr->enerdiffsix    = eners[0];
        fr->enerdifftwelve = eners[1];
        /* The 0.5 is due to the Gromacs definition of the virial */
        fr->virdiffsix     = 0.5*virs[0];
        fr->virdifftwelve  = 0.5*virs[1];
    }
}

void calc_dispcorr(const t_inputrec *ir, const t_forcerec *fr,
                   const matrix box, real lambda, tensor pres, tensor virial,
                   real *prescorr, real *enercorr, real *dvdlcorr)
{
    gmx_bool bCorrAll, bCorrPres;
    real     dvdlambda, invvol, dens, ninter, avcsix, avctwelve, enerdiff, svir = 0, spres = 0;
    int      m;

    *prescorr = 0;
    *enercorr = 0;
    *dvdlcorr = 0;

    clear_mat(virial);
    clear_mat(pres);

    if (ir->eDispCorr != edispcNO)
    {
        bCorrAll  = (ir->eDispCorr == edispcAllEner ||
                     ir->eDispCorr == edispcAllEnerPres);
        bCorrPres = (ir->eDispCorr == edispcEnerPres ||
                     ir->eDispCorr == edispcAllEnerPres);

        invvol = 1/det(box);
        if (fr->n_tpi)
        {
            /* Only correct for the interactions with the inserted molecule */
            dens   = (fr->numAtomsForDispersionCorrection - fr->n_tpi)*invvol;
            ninter = fr->n_tpi;
        }
        else
        {
            dens   = fr->numAtomsForDispersionCorrection*invvol;
            ninter = 0.5*fr->numAtomsForDispersionCorrection;
        }

        if (ir->efep == efepNO)
        {
            avcsix    = fr->avcsix[0];
            avctwelve = fr->avctwelve[0];
        }
        else
        {
            avcsix    = (1 - lambda)*fr->avcsix[0]    + lambda*fr->avcsix[1];
            avctwelve = (1 - lambda)*fr->avctwelve[0] + lambda*fr->avctwelve[1];
        }

        enerdiff   = ninter*(dens*fr->enerdiffsix - fr->enershiftsix);
        *enercorr += avcsix*enerdiff;
        dvdlambda  = 0.0;
        if (ir->efep != efepNO)
        {
            dvdlambda += (fr->avcsix[1] - fr->avcsix[0])*enerdiff;
        }
        if (bCorrAll)
        {
            enerdiff   = ninter*(dens*fr->enerdifftwelve - fr->enershifttwelve);
            *enercorr += avctwelve*enerdiff;
            if (fr->efep != efepNO)
            {
                dvdlambda += (fr->avctwelve[1] - fr->avctwelve[0])*enerdiff;
            }
        }

        if (bCorrPres)
        {
            svir = ninter*dens*avcsix*fr->virdiffsix/3.0;
            if (ir->eDispCorr == edispcAllEnerPres)
            {
                svir += ninter*dens*avctwelve*fr->virdifftwelve/3.0;
            }
            /* The factor 2 is because of the Gromacs virial definition */
            spres = -2.0*invvol*svir*PRESFAC;

            for (m = 0; m < DIM; m++)
            {
                virial[m][m] += svir;
                pres[m][m]   += spres;
            }
            *prescorr += spres;
        }

        /* Can't currently control when it prints, for now, just print when degugging */
        if (debug)
        {
            if (bCorrAll)
            {
                fprintf(debug, "Long Range LJ corr.: <C6> %10.4e, <C12> %10.4e\n",
                        avcsix, avctwelve);
            }
            if (bCorrPres)
            {
                fprintf(debug,
                        "Long Range LJ corr.: Epot %10g, Pres: %10g, Vir: %10g\n",
                        *enercorr, spres, svir);
            }
            else
            {
                fprintf(debug, "Long Range LJ corr.: Epot %10g\n", *enercorr);
            }
        }

        if (fr->efep != efepNO)
        {
            *dvdlcorr += dvdlambda;
        }
    }
}

static void low_do_pbc_mtop(FILE *fplog, int ePBC, const matrix box,
                            const gmx_mtop_t *mtop, rvec x[],
                            gmx_bool bFirst)
{
    t_graph        *graph;
    int             as, mol;

    if (bFirst && fplog)
    {
        fprintf(fplog, "Removing pbc first time\n");
    }

    snew(graph, 1);
    as = 0;
    for (const gmx_molblock_t &molb : mtop->molblock)
    {
        const gmx_moltype_t &moltype = mtop->moltype[molb.type];
        if (moltype.atoms.nr == 1 ||
            (!bFirst && moltype.cgs.nr == 1))
        {
            /* Just one atom or charge group in the molecule, no PBC required */
            as += molb.nmol*moltype.atoms.nr;
        }
        else
        {
            mk_graph_moltype(moltype, graph);

            for (mol = 0; mol < molb.nmol; mol++)
            {
                mk_mshift(fplog, graph, ePBC, box, x+as);

                shift_self(graph, box, x+as);
                /* The molecule is whole now.
                 * We don't need the second mk_mshift call as in do_pbc_first,
                 * since we no longer need this graph.
                 */

                as += moltype.atoms.nr;
            }
            done_graph(graph);
        }
    }
    sfree(graph);
}

void do_pbc_first_mtop(FILE *fplog, int ePBC, const matrix box,
                       const gmx_mtop_t *mtop, rvec x[])
{
    low_do_pbc_mtop(fplog, ePBC, box, mtop, x, TRUE);
}

void do_pbc_mtop(FILE *fplog, int ePBC, const matrix box,
                 const gmx_mtop_t *mtop, rvec x[])
{
    low_do_pbc_mtop(fplog, ePBC, box, mtop, x, FALSE);
}

void put_atoms_in_box_omp(int ePBC, const matrix box, gmx::ArrayRef<gmx::RVec> x)
{
    int t, nth;
    nth = gmx_omp_nthreads_get(emntDefault);

#pragma omp parallel for num_threads(nth) schedule(static)
    for (t = 0; t < nth; t++)
    {
        try
        {
            size_t natoms = x.size();
            size_t offset = (natoms*t    )/nth;
            size_t len    = (natoms*(t + 1))/nth - offset;
            put_atoms_in_box(ePBC, box, x.subArray(offset, len));
        }
        GMX_CATCH_ALL_AND_EXIT_WITH_FATAL_ERROR;
    }
}

// TODO This can be cleaned up a lot, and move back to runner.cpp
void finish_run(FILE *fplog, const gmx::MDLogger &mdlog, const t_commrec *cr,
                const t_inputrec *inputrec,
                t_nrnb nrnb[], gmx_wallcycle_t wcycle,
                gmx_walltime_accounting_t walltime_accounting,
                nonbonded_verlet_t *nbv,
                const gmx_pme_t *pme,
                gmx_bool bWriteStat)
{
    t_nrnb *nrnb_tot = nullptr;
    double  delta_t  = 0;
    double  nbfs     = 0, mflop = 0;
    double  elapsed_time,
            elapsed_time_over_all_ranks,
            elapsed_time_over_all_threads,
            elapsed_time_over_all_threads_over_all_ranks;
    /* Control whether it is valid to print a report. Only the
       simulation master may print, but it should not do so if the run
       terminated e.g. before a scheduled reset step. This is
       complicated by the fact that PME ranks are unaware of the
       reason why they were sent a pmerecvqxFINISH. To avoid
       communication deadlocks, we always do the communication for the
       report, even if we've decided not to write the report, because
       how long it takes to finish the run is not important when we've
       decided not to report on the simulation performance.

       Further, we only report performance for dynamical integrators,
       because those are the only ones for which we plan to
       consider doing any optimizations. */
    bool printReport = EI_DYNAMICS(inputrec->eI) && SIMMASTER(cr);

    if (printReport && !walltime_accounting_get_valid_finish(walltime_accounting))
    {
        GMX_LOG(mdlog.warning).asParagraph().appendText("Simulation ended prematurely, no performance report will be written.");
        printReport = false;
    }

    if (cr->nnodes > 1)
    {
        snew(nrnb_tot, 1);
#if GMX_MPI
        MPI_Allreduce(nrnb->n, nrnb_tot->n, eNRNB, MPI_DOUBLE, MPI_SUM,
                      cr->mpi_comm_mysim);
#endif
    }
    else
    {
        nrnb_tot = nrnb;
    }

    elapsed_time                  = walltime_accounting_get_time_since_reset(walltime_accounting);
    elapsed_time_over_all_threads = walltime_accounting_get_time_since_reset_over_all_threads(walltime_accounting);
    if (cr->nnodes > 1)
    {
#if GMX_MPI
        /* reduce elapsed_time over all MPI ranks in the current simulation */
        MPI_Allreduce(&elapsed_time,
                      &elapsed_time_over_all_ranks,
                      1, MPI_DOUBLE, MPI_SUM,
                      cr->mpi_comm_mysim);
        elapsed_time_over_all_ranks /= cr->nnodes;
        /* Reduce elapsed_time_over_all_threads over all MPI ranks in the
         * current simulation. */
        MPI_Allreduce(&elapsed_time_over_all_threads,
                      &elapsed_time_over_all_threads_over_all_ranks,
                      1, MPI_DOUBLE, MPI_SUM,
                      cr->mpi_comm_mysim);
#endif
    }
    else
    {
        elapsed_time_over_all_ranks                  = elapsed_time;
        elapsed_time_over_all_threads_over_all_ranks = elapsed_time_over_all_threads;
    }

    if (printReport)
    {
        print_flop(fplog, nrnb_tot, &nbfs, &mflop);
    }
    if (cr->nnodes > 1)
    {
        sfree(nrnb_tot);
    }

    if (thisRankHasDuty(cr, DUTY_PP) && DOMAINDECOMP(cr))
    {
        print_dd_statistics(cr, inputrec, fplog);
    }

    /* TODO Move the responsibility for any scaling by thread counts
     * to the code that handled the thread region, so that there's a
     * mechanism to keep cycle counting working during the transition
     * to task parallelism. */
    int nthreads_pp  = gmx_omp_nthreads_get(emntNonbonded);
    int nthreads_pme = gmx_omp_nthreads_get(emntPME);
    wallcycle_scale_by_num_threads(wcycle, thisRankHasDuty(cr, DUTY_PME) && !thisRankHasDuty(cr, DUTY_PP), nthreads_pp, nthreads_pme);
    auto cycle_sum(wallcycle_sum(cr, wcycle));

    if (printReport)
    {
        auto                    nbnxn_gpu_timings = use_GPU(nbv) ? nbnxn_gpu_get_timings(nbv->gpu_nbv) : nullptr;
        gmx_wallclock_gpu_pme_t pme_gpu_timings   = {};
        if (pme_gpu_task_enabled(pme))
        {
            pme_gpu_get_timings(pme, &pme_gpu_timings);
        }
        wallcycle_print(fplog, mdlog, cr->nnodes, cr->npmenodes, nthreads_pp, nthreads_pme,
                        elapsed_time_over_all_ranks,
                        wcycle, cycle_sum,
                        nbnxn_gpu_timings,
                        &pme_gpu_timings);

        if (EI_DYNAMICS(inputrec->eI))
        {
            delta_t = inputrec->delta_t;
        }

        if (fplog)
        {
            print_perf(fplog, elapsed_time_over_all_threads_over_all_ranks,
                       elapsed_time_over_all_ranks,
                       walltime_accounting_get_nsteps_done_since_reset(walltime_accounting),
                       delta_t, nbfs, mflop);
        }
        if (bWriteStat)
        {
            print_perf(stderr, elapsed_time_over_all_threads_over_all_ranks,
                       elapsed_time_over_all_ranks,
                       walltime_accounting_get_nsteps_done_since_reset(walltime_accounting),
                       delta_t, nbfs, mflop);
        }
    }
}

extern void initialize_lambdas(FILE *fplog, t_inputrec *ir, int *fep_state, gmx::ArrayRef<real> lambda, double *lam0)
{
    /* this function works, but could probably use a logic rewrite to keep all the different
       types of efep straight. */

    if ((ir->efep == efepNO) && (!ir->bSimTemp))
    {
        return;
    }

    t_lambda *fep = ir->fepvals;
    *fep_state    = fep->init_fep_state; /* this might overwrite the checkpoint
                                            if checkpoint is set -- a kludge is in for now
                                            to prevent this.*/

    for (int i = 0; i < efptNR; i++)
    {
        /* overwrite lambda state with init_lambda for now for backwards compatibility */
        if (fep->init_lambda >= 0) /* if it's -1, it was never initializd */
        {
            lambda[i] = fep->init_lambda;
            if (lam0)
            {
                lam0[i] = lambda[i];
            }
        }
        else
        {
            lambda[i] = fep->all_lambda[i][*fep_state];
            if (lam0)
            {
                lam0[i] = lambda[i];
            }
        }
    }
    if (ir->bSimTemp)
    {
        /* need to rescale control temperatures to match current state */
        for (int i = 0; i < ir->opts.ngtc; i++)
        {
            if (ir->opts.ref_t[i] > 0)
            {
                ir->opts.ref_t[i] = ir->simtempvals->temperatures[*fep_state];
            }
        }
    }

    /* Send to the log the information on the current lambdas */
    if (fplog != nullptr)
    {
        fprintf(fplog, "Initial vector of lambda components:[ ");
        for (const auto &l : lambda)
        {
            fprintf(fplog, "%10.4f ", l);
        }
        fprintf(fplog, "]\n");
    }
}


void init_md(FILE *fplog,
             const t_commrec *cr, gmx::IMDOutputProvider *outputProvider,
             t_inputrec *ir, const gmx_output_env_t *oenv,
             const MdrunOptions &mdrunOptions,
             double *t, double *t0,
             t_state *globalState, double *lam0,
             t_nrnb *nrnb, gmx_mtop_t *mtop,
             gmx_update_t **upd,
             gmx::BoxDeformation *deform,
             int nfile, const t_filenm fnm[],
             gmx_mdoutf_t *outf, t_mdebin **mdebin,
             tensor force_vir, tensor shake_vir,
             tensor total_vir, tensor pres, rvec mu_tot,
             gmx_bool *bSimAnn, t_vcm **vcm,
             gmx_wallcycle_t wcycle)
{
    int  i;

    /* Initial values */
    *t = *t0       = ir->init_t;

    *bSimAnn = FALSE;
    for (i = 0; i < ir->opts.ngtc; i++)
    {
        /* set bSimAnn if any group is being annealed */
        if (ir->opts.annealing[i] != eannNO)
        {
            *bSimAnn = TRUE;
        }
    }

    /* Initialize lambda variables */
    /* TODO: Clean up initialization of fep_state and lambda in t_state.
     * We currently need to call initialize_lambdas on non-master ranks
     * to initialize lam0.
     */
    if (MASTER(cr))
    {
        initialize_lambdas(fplog, ir, &globalState->fep_state, globalState->lambda, lam0);
    }
    else
    {
        int                      tmpFepState;
        std::array<real, efptNR> tmpLambda;
        initialize_lambdas(fplog, ir, &tmpFepState, tmpLambda, lam0);
    }

    // TODO upd is never NULL in practice, but the analysers don't know that
    if (upd)
    {
        *upd = init_update(ir, deform);
    }
    if (*bSimAnn)
    {
        update_annealing_target_temp(ir, ir->init_t, upd ? *upd : nullptr);
    }

    if (vcm != nullptr)
    {
        *vcm = init_vcm(fplog, &mtop->groups, ir);
    }

    if (EI_DYNAMICS(ir->eI) && !mdrunOptions.continuationOptions.appendFiles)
    {
        if (ir->etc == etcBERENDSEN)
        {
            please_cite(fplog, "Berendsen84a");
        }
        if (ir->etc == etcVRESCALE)
        {
            please_cite(fplog, "Bussi2007a");
        }
        if (ir->eI == eiSD1)
        {
            please_cite(fplog, "Goga2012");
        }
    }
    init_nrnb(nrnb);

    if (nfile != -1)
    {
        *outf = init_mdoutf(fplog, nfile, fnm, mdrunOptions, cr, outputProvider, ir, mtop, oenv, wcycle);

        *mdebin = init_mdebin(mdrunOptions.continuationOptions.appendFiles ? nullptr : mdoutf_get_fp_ene(*outf),
                              mtop, ir, mdoutf_get_fp_dhdl(*outf));
    }

    /* Initiate variables */
    clear_mat(force_vir);
    clear_mat(shake_vir);
    clear_rvec(mu_tot);
    clear_mat(total_vir);
    clear_mat(pres);
}

void init_rerun(FILE *fplog,
                const t_commrec *cr, gmx::IMDOutputProvider *outputProvider,
                t_inputrec *ir, const gmx_output_env_t *oenv,
                const MdrunOptions &mdrunOptions,
                t_state *globalState, double *lam0,
                t_nrnb *nrnb, gmx_mtop_t *mtop,
                int nfile, const t_filenm fnm[],
                gmx_mdoutf_t *outf, t_mdebin **mdebin,
                gmx_wallcycle_t wcycle)
{
    /* Initialize lambda variables */
    /* TODO: Clean up initialization of fep_state and lambda in t_state.
     * We currently need to call initialize_lambdas on non-master ranks
     * to initialize lam0.
     */
    if (MASTER(cr))
    {
        initialize_lambdas(fplog, ir, &globalState->fep_state, globalState->lambda, lam0);
    }
    else
    {
        int                      tmpFepState;
        std::array<real, efptNR> tmpLambda;
        initialize_lambdas(fplog, ir, &tmpFepState, tmpLambda, lam0);
    }

    init_nrnb(nrnb);

    if (nfile != -1)
    {
        *outf   = init_mdoutf(fplog, nfile, fnm, mdrunOptions, cr, outputProvider, ir, mtop, oenv, wcycle);
        *mdebin = init_mdebin(mdrunOptions.continuationOptions.appendFiles ? nullptr : mdoutf_get_fp_ene(*outf),
                              mtop, ir, mdoutf_get_fp_dhdl(*outf), true);
    }
}<|MERGE_RESOLUTION|>--- conflicted
+++ resolved
@@ -95,8 +95,6 @@
 #include "gromacs/pbcutil/pbc.h"
 #include "gromacs/pulling/pull.h"
 #include "gromacs/pulling/pull_rotation.h"
-#include "gromacs/restraint/manager.h"
-#include "gromacs/restraint/restraintcalculation.h"
 #include "gromacs/timing/cyclecounter.h"
 #include "gromacs/timing/gpu_timing.h"
 #include "gromacs/timing/wallcycle.h"
@@ -258,27 +256,16 @@
     }
 }
 
-<<<<<<< HEAD
-static void pull_potential_wrapper(t_commrec *cr,
-                                   matrix box,
-                                   rvec x[],
-                                   rvec f[],
-                                   tensor vir_force,
-                                   t_mdatoms *mdatoms,
-=======
 static void pull_potential_wrapper(const t_commrec *cr,
                                    const t_inputrec *ir,
                                    const matrix box, gmx::ArrayRef<const gmx::RVec> x,
                                    gmx::ForceWithVirial *force,
                                    const t_mdatoms *mdatoms,
->>>>>>> d42a815e
                                    gmx_enerdata_t *enerd,
                                    const real *lambda,
                                    double t,
-                                   gmx_wallcycle_t wcycle,
-                                   int pbcType)
-{
-    pull_t* puller = gmx::restraint::Manager::instance()->getRaw();
+                                   gmx_wallcycle_t wcycle)
+{
     t_pbc  pbc;
     real   dvdl;
 
@@ -286,17 +273,11 @@
      * which is why pull_potential is called close to other communication.
      */
     wallcycle_start(wcycle, ewcPULLPOT);
-    set_pbc(&pbc, pbcType, box);
+    set_pbc(&pbc, ir->ePBC, box);
     dvdl                     = 0;
-    // Note that pull_potential() has both output parameters and returns data.
     enerd->term[F_COM_PULL] +=
-<<<<<<< HEAD
-        pull_potential(puller, mdatoms, &pbc,
-                       cr, t, lambda[efptRESTRAINT], x, f, vir_force, &dvdl);
-=======
         pull_potential(ir->pull_work, mdatoms, &pbc,
                        cr, t, lambda[efptRESTRAINT], as_rvec_array(x.data()), force, &dvdl);
->>>>>>> d42a815e
     enerd->dvdl_lin[efptRESTRAINT] += dvdl;
     wallcycle_stop(wcycle, ewcPULLPOT);
 }
@@ -1461,19 +1442,13 @@
         clear_rvecs_omp(fr->natoms_force_constr, f);
     }
 
-<<<<<<< HEAD
-    if (inputrec->bPull)
-=======
     /* forceWithVirial uses the local atom range only */
     gmx::ForceWithVirial forceWithVirial(forceRef, (flags & GMX_FORCE_VIRIAL) != 0);
 
     if (inputrec->bPull && pull_have_constraint(inputrec->pull_work))
->>>>>>> d42a815e
-    {
-        gmx::restraint::Manager::instance()->clearConstraintForces();
-    }
-    gmx::restraint::Manager::instance()->clearConstraintForces();
-    // Do we need a RestraintPotential hook here?
+    {
+        clear_pull_forces(inputrec->pull_work);
+    }
 
     /* We calculate the non-bonded forces, when done on the CPU, here.
      * We do this before calling do_force_lowlevel, because in that
@@ -1736,71 +1711,7 @@
         }
     }
 
-<<<<<<< HEAD
-    if (inputrec->bPull && gmx::restraint::Manager::instance()->contributesEnergy())
-    {
-        /* Since the COM pulling is always done mass-weighted, no forces are
-         * applied to vsites and this call can be done after vsite spreading.
-         */
-        auto restraints = restraint::Manager::instance();
-        pull_t* puller = restraints->getRaw();
-
-        /* Calculate the center of mass forces, this requires communication,
-             * which is why pull_potential is called close to other communication.
-             * The virial contribution is calculated directly,
-             * which is why we call pull_potential after calc_virial.
-             */
-        wallcycle_start(wcycle, ewcPULLPOT);
-        t_pbc  pbc;
-        set_pbc(&pbc,
-                inputrec->ePBC,
-                box);
-        real   dvdl{0};
-        // Note that pull_potential() has both output parameters and returns data.
-        enerd->term[F_COM_PULL] +=
-            pull_potential(puller,
-                           mdatoms, &pbc,
-                           cr,
-                           t, lambda[efptRESTRAINT],
-                           x,
-                           f,
-                           vir_force, &dvdl);
-
-//        restraints->setAtomsSource(*mdatoms);
-//        restraints->setBoundaryConditionsSource(pbc);
-//        restraints->setCommunicator(*cr);
-//        restraints->setLambdaSource(lambda[efptRESTRAINT]);
-//        restraints->setPositionsSource(*x);
-//        restraints->setForceOwner(f);
-//        restraints->setVirialOwner(vir_force);
-//        auto restraintContribution = restraints->calculate(t);
-//
-//        enerd->term[F_COM_PULL] += restraintContribution->energy();
-//        enerd->dvdl_lin[efptRESTRAINT] += restraintContribution->work();
-        enerd->dvdl_lin[efptRESTRAINT] += dvdl;
-
-
-        wallcycle_stop(wcycle, ewcPULLPOT);
-
-        // Replace pull_potential_wrapper() with call to the restraints manager.
-        //
-    }
-
-    /* Add the forces from enforced rotation potentials (if any) */
-    if (inputrec->bRot)
-    {
-        wallcycle_start(wcycle, ewcROTadd);
-        enerd->term[F_COM_PULL] += add_rot_forces(inputrec->rot, f, cr, step, t);
-        wallcycle_stop(wcycle, ewcROTadd);
-    }
-
-    /* Add forces from interactive molecular dynamics (IMD), if bIMD == TRUE. */
-    IMD_apply_forces(inputrec->bIMD, inputrec->imd, cr, f, wcycle);
-
-    if (PAR(cr) && !(cr->duty & DUTY_PME))
-=======
     if (PAR(cr) && !thisRankHasDuty(cr, DUTY_PME))
->>>>>>> d42a815e
     {
         /* In case of node-splitting, the PP nodes receive the long-range
          * forces, virial and energy from the PME nodes here.
@@ -2055,17 +1966,13 @@
         /* Clear the short- and long-range forces */
         clear_rvecs(fr->natoms_force_constr, f);
     }
-<<<<<<< HEAD
-    if (inputrec->bPull)
-=======
 
     /* forceWithVirial might need the full force atom range */
     gmx::ForceWithVirial forceWithVirial(forceRef, (flags & GMX_FORCE_VIRIAL) != 0);
 
     if (inputrec->bPull && pull_have_constraint(inputrec->pull_work))
->>>>>>> d42a815e
-    {
-        gmx::restraint::Manager::instance()->clearConstraintForces();
+    {
+        clear_pull_forces(inputrec->pull_work);
     }
 
     /* update QMMMrec, if necessary */
@@ -2138,27 +2045,7 @@
         }
     }
 
-<<<<<<< HEAD
-    if (inputrec->bPull && gmx::restraint::Manager::instance()->contributesEnergy())
-    {
-        pull_potential_wrapper(cr, box, x, f, vir_force, mdatoms, enerd, lambda, t, wcycle, inputrec->ePBC);
-    }
-
-    /* Add the forces from enforced rotation potentials (if any) */
-    if (inputrec->bRot)
-    {
-        wallcycle_start(wcycle, ewcROTadd);
-        enerd->term[F_COM_PULL] += add_rot_forces(inputrec->rot, f, cr, step, t);
-        wallcycle_stop(wcycle, ewcROTadd);
-    }
-
-    /* Add forces from interactive molecular dynamics (IMD), if bIMD == TRUE. */
-    IMD_apply_forces(inputrec->bIMD, inputrec->imd, cr, f, wcycle);
-
-    if (PAR(cr) && !(cr->duty & DUTY_PME))
-=======
     if (PAR(cr) && !thisRankHasDuty(cr, DUTY_PME))
->>>>>>> d42a815e
     {
         /* In case of node-splitting, the PP nodes receive the long-range
          * forces, virial and energy from the PME nodes here.
@@ -2215,10 +2102,7 @@
               gmx_edsam                                *ed,
               int                                       flags,
               DdOpenBalanceRegionBeforeForceComputation ddOpenBalanceRegion,
-              DdCloseBalanceRegionAfterForceComputation ddCloseBalanceRegion//,
-              // stash pointer to pulling container in forcerec_t for now...
-              //const PotentialContainer& pullManager
-              )
+              DdCloseBalanceRegionAfterForceComputation ddCloseBalanceRegion)
 {
     /* modify force flag if not doing nonbonded */
     if (!fr->bNonbonded)
