--- conflicted
+++ resolved
@@ -1202,13 +1202,8 @@
         }
 
         /* launch local nonbonded work on GPU */
-<<<<<<< HEAD
-        wallcycle_sub_start(wcycle, ewcsLAUNCH_GPU_NONBONDED);
+        wallcycle_sub_start_nocount(wcycle, ewcsLAUNCH_GPU_NONBONDED);
         do_nb_verlet(fr, ic, enerd, flags, Nbnxm::InteractionLocality::Local, enbvClearFNo,
-=======
-        wallcycle_sub_start_nocount(wcycle, ewcsLAUNCH_GPU_NONBONDED);
-        do_nb_verlet(fr, ic, enerd, flags, eintLocal, enbvClearFNo,
->>>>>>> 39cd3a33
                      step, nrnb, wcycle);
         wallcycle_sub_stop(wcycle, ewcsLAUNCH_GPU_NONBONDED);
         wallcycle_stop(wcycle, ewcLAUNCH_GPU);
@@ -1272,13 +1267,8 @@
             wallcycle_start(wcycle, ewcLAUNCH_GPU);
 
             /* launch non-local nonbonded tasks on GPU */
-<<<<<<< HEAD
-            wallcycle_sub_start(wcycle, ewcsLAUNCH_GPU_NONBONDED);
+            wallcycle_sub_start_nocount(wcycle, ewcsLAUNCH_GPU_NONBONDED);
             Nbnxm::gpu_copy_xq_to_gpu(nbv->gpu_nbv, nbv->nbat, Nbnxm::AtomLocality::NonLocal, ppForceWorkload->haveGpuBondedWork);
-=======
-            wallcycle_sub_start_nocount(wcycle, ewcsLAUNCH_GPU_NONBONDED);
-            nbnxn_gpu_copy_xq_to_gpu(nbv->gpu_nbv, nbv->nbat, eatNonlocal, ppForceWorkload->haveGpuBondedWork);
->>>>>>> 39cd3a33
             wallcycle_sub_stop(wcycle, ewcsLAUNCH_GPU_NONBONDED);
 
             if (ppForceWorkload->haveGpuBondedWork)
