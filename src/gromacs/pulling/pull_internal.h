--- conflicted
+++ resolved
@@ -57,11 +57,6 @@
 #include "gromacs/mdtypes/pull-params.h"
 #include "gromacs/utility/gmxmpi.h"
 
-<<<<<<< HEAD
-/*! \cond internal */
-
-=======
->>>>>>> d42a815e
 /*! \brief Determines up to what local atom count a pull group gets processed single-threaded.
  *
  * We set this limit to 1 with debug to catch bugs.
@@ -80,54 +75,6 @@
     epgrppbcNONE, epgrppbcREFAT, epgrppbcCOS, epgrppbcPREVSTEPCOM
 };
 
-<<<<<<< HEAD
-typedef struct
-{
-    t_pull_group  params;
-
-    gmx_bool      bCalcCOM;   /* Calculate COM? Not if only used as cylinder group */
-    int           epgrppbc;   /* The type of pbc for this pull group, see enum above */
-
-    int           nat_loc;    /* Number of local pull atoms */
-    int           nalloc_loc; /* Allocation size for ind_loc and weight_loc */
-    int          *ind_loc;    /* Local pull indices */
-    real         *weight_loc; /* Weights for the local indices */
-
-    real          mwscale;    /* mass*weight scaling factor 1/sum w m */
-    real          wscale;     /* scaling factor for the weights: sum w m/sum w w m */
-    real          invtm;      /* inverse total mass of the group: 1/wscale sum w m */
-    dvec         *mdw;        /* mass*gradient(weight) for atoms */
-    double       *dv;         /* distance to the other group along vec */
-    dvec          x;          /* center of mass before update */
-    dvec          xp;         /* center of mass after update before constraining */
-}
-pull_group_work_t;
-
-/*!
- * \brief State of pull coords and work
- */
-typedef struct
-{
-    t_pull_coord  params;     /*!< \brief Pull coordinate (constant) parameters */
-
-    double        value_ref;  /*!< \brief The reference value, usually init+rate*t, units of nm or rad */
-    double        value;      /*!< \brief The current value of the coordinate, units of nm or rad */
-    dvec          dr01;       /*!< \brief The direction vector of group 1 relative to group 0 */
-    dvec          dr23;       /*!< \brief The direction vector of group 3 relative to group 2 */
-    dvec          dr45;       /*!< \brief The direction vector of group 5 relative to group 4 */
-    dvec          vec;        /*!< \brief The pull direction */
-    double        vec_len;    /*!< \brief Length of vec for direction-relative */
-    dvec          ffrad;      /*!< \brief conversion factor from vec to radial force */
-    double        cyl_dev;    /*!< \brief The deviation from the reference position */
-    double        f_scal;     /*!< \brief Scalar force for directional pulling */
-    dvec          f01;        /*!< \brief Force due to the pulling/constraining for groups 0, 1 */
-    dvec          f23;        /*!< \brief Force for groups 2 and 3 */
-    dvec          f45;        /*!< \brief Force for groups 4 and 5 */
-    dvec          planevec_m; /*!< \brief Normal of plane for groups 0, 1, 2, 3 for geometry dihedral */
-    dvec          planevec_n; /*!< \brief Normal of plane for groups 2, 3, 4, 5 for geometry dihedral */
-
-    /*! \brief For external-potential coordinates only, for checking if a provider has been registered */
-=======
 /*! \internal
  * \brief Pull group data used during pulling
  */
@@ -205,7 +152,6 @@
     double                scalarForce; /* Scalar force for this cooordinate */
 
     /* For external-potential coordinates only, for checking if a provider has been registered */
->>>>>>> d42a815e
     bool          bExternalPotentialProviderHasBeenRegistered;
 };
 
@@ -217,46 +163,31 @@
     dvec force45; /* Force for groups 4 and 5 */
 };
 
-<<<<<<< HEAD
-/*! \brief Struct for sums over (local) atoms in a pull group */
-struct pull_sum_com_t {
-=======
 /* Struct for sums over (local) atoms in a pull group */
 struct ComSums
 {
->>>>>>> d42a815e
     /* For normal weighting */
-    double sum_wm;    /*!< \brief Sum of weight*mass        */
-    double sum_wwm;   /*!< \brief Sum of weight*weight*mass */
-    dvec   sum_wmx;   /*!< \brief Sum of weight*mass*x      */
-    dvec   sum_wmxp;  /*!< \brief Sum of weight*mass*xp     */
-
-    /*!< \brief For cosine weighting */
-    double sum_cm;    /*!< \brief Sum of cos(x)*mass          */
-    double sum_sm;    /*!< \brief Sum of sin(x)*mass          */
-    double sum_ccm;   /*!< \brief Sum of cos(x)*cos(x)*mass   */
-    double sum_csm;   /*!< \brief Sum of cos(x)*sin(x)*mass   */
-    double sum_ssm;   /*!< \brief Sum of sin(x)*sin(x)*mass   */
-    double sum_cmp;   /*!< \brief Sum of cos(xp)*sin(xp)*mass */
-    double sum_smp;   /*!< \brief Sum of sin(xp)*sin(xp)*mass */
-
-    /*! \brief Assure cache line size
-     * 
-     * Dummy data to ensure adjacent elements in an array are separated
+    double sum_wm;    /* Sum of weight*mass        */
+    double sum_wwm;   /* Sum of weight*weight*mass */
+    dvec   sum_wmx;   /* Sum of weight*mass*x      */
+    dvec   sum_wmxp;  /* Sum of weight*mass*xp     */
+
+    /* For cosine weighting */
+    double sum_cm;    /* Sum of cos(x)*mass          */
+    double sum_sm;    /* Sum of sin(x)*mass          */
+    double sum_ccm;   /* Sum of cos(x)*cos(x)*mass   */
+    double sum_csm;   /* Sum of cos(x)*sin(x)*mass   */
+    double sum_ssm;   /* Sum of sin(x)*sin(x)*mass   */
+    double sum_cmp;   /* Sum of cos(xp)*sin(xp)*mass */
+    double sum_smp;   /* Sum of sin(xp)*sin(xp)*mass */
+
+    /* Dummy data to ensure adjacent elements in an array are separated
      * by a cache line size, max 128 bytes.
      * TODO: Replace this by some automated mechanism.
      */
     int    dummy[32];
 };
 
-<<<<<<< HEAD
-/*!
- * \brief communications state for pulling code
- */
-typedef struct {
-    gmx_bool    bParticipateAll; /*!< \brief Do all ranks always participate in pulling? */
-    gmx_bool    bParticipate;    /*!< \brief Does our rank participate in pulling? */
-=======
 /*! \brief The cylinder buffer needs 9 elements per group */
 static constexpr int c_cylinderBufferStride = 9;
 
@@ -264,22 +195,9 @@
 {
     gmx_bool    bParticipateAll; /* Do all ranks always participate in pulling? */
     gmx_bool    bParticipate;    /* Does our rank participate in pulling? */
->>>>>>> d42a815e
 #if GMX_MPI
-    MPI_Comm    mpi_comm_com;    /*!< \brief Communicator for pulling */
+    MPI_Comm    mpi_comm_com;    /* Communicator for pulling */
 #endif
-<<<<<<< HEAD
-    int         nparticipate;    /*!< \brief The number of ranks participating */
-
-    gmx_int64_t setup_count;     /*!< \brief The number of decomposition calls */
-    gmx_int64_t must_count;      /*!< \brief The last count our rank needed to be part */
-
-    rvec       *rbuf;            /*!< \brief COM calculation buffer */
-    dvec       *dbuf;            /*!< \brief COM calculation buffer */
-    double     *dbuf_cyl;        /*!< \brief cylinder ref. groups calculation buffer */
-}
-pull_comm_t;
-=======
     int         nparticipate;    /* The number of ranks participating */
     bool        isMasterRank;    /* Tells whether our rank is the master rank and thus should add the pull virial */
 
@@ -291,49 +209,16 @@
     std::vector < gmx::BasicVector < double>> comBuffer;  /* COM calculation buffer */
     std::vector<double>                   cylinderBuffer; /* cylinder ref. groups calculation buffer */
 };
->>>>>>> d42a815e
-
-
-/*!
- * \brief Pull work struct
- */
+
 struct pull_t
 {
-<<<<<<< HEAD
-    pull_params_t      params;       /*!< \brief The pull parameters, from inputrec */
-=======
     /* Global parameters */
     pull_params_t      params;       /* The pull parameters, from inputrec */
->>>>>>> d42a815e
-
-    gmx_bool           bPotential;   /*!< \brief Are there coordinates with potential? */
-    gmx_bool           bConstraint;  /*!< \brief Are there constrained coordinates? */
-    gmx_bool           bAngle;       /*!< \brief Are there angle geometry coordinates? */
-
-<<<<<<< HEAD
-    int                ePBC;         /*!< \brief the boundary conditions */
-    int                npbcdim;      /*!< \brief do pbc in dims 0 <= dim < npbcdim */
-    gmx_bool           bRefAt;       /*!< \brief do we need reference atoms for a group COM ? */
-    int                cosdim;       /*!< \brief dimension for cosine weighting, -1 if none */
-
-    int                ngroup;       /*!< \brief Number of pull groups */
-    int                ncoord;       /*!< \brief Number of pull coordinates */
-    pull_group_work_t *group;        /*!< \brief The pull group param and work data */
-    pull_group_work_t *dyna;         /*!< \brief Dynamic groups for geom=cylinder */
-    pull_coord_work_t *coord;        /*!< \brief The pull group param and work data */
-
-    gmx_bool           bCylinder;    /*!< \brief Is group 0 a cylinder group? */
-
-    gmx_bool           bSetPBCatoms; /*!< \brief Do we need to set x_pbc for the groups? */
-
-    int                nthreads;     /*!< \brief Number of threads used by the pull code */
-    pull_sum_com_t    *sum_com;      /*!< \brief Work array for summing for COM, 1 entry per thread */
-
-    pull_comm_t        comm;         /*!< \brief Communication parameters, communicator and buffers */
-
-    FILE              *out_x;        /*!< \brief Output file for pull data */
-    FILE              *out_f;        /*!< \brief Output file for pull data */
-=======
+
+    gmx_bool           bPotential;   /* Are there coordinates with potential? */
+    gmx_bool           bConstraint;  /* Are there constrained coordinates? */
+    gmx_bool           bAngle;       /* Are there angle geometry coordinates? */
+
     int                ePBC;         /* the boundary conditions */
     int                npbcdim;      /* do pbc in dims 0 <= dim < npbcdim */
     gmx_bool           bRefAt;       /* do we need reference atoms for a group COM ? */
@@ -362,13 +247,12 @@
     bool                 bFOutAverage;      /* Output average pull forces */
 
     PullHistory         *coordForceHistory; /* Pull coordinate and force history */
->>>>>>> d42a815e
-
-    /*! \brief The number of coordinates using an external potential */
+
+    /* The number of coordinates using an external potential */
     int                numCoordinatesWithExternalPotential;
-    /*! \brief Counter for checking external potential registration */
+    /* Counter for checking external potential registration */
     int                numUnregisteredExternalPotentials;
-    /*! \brief counter... */
+    /* */
     int                numExternalPotentialsStillToBeAppliedThisStep;
 };
 
