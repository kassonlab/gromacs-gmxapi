--- conflicted
+++ resolved
@@ -44,7 +44,6 @@
 #include "iforceprovider.h"
 
 #include <vector>
-#include <cassert>
 
 #include "gromacs/utility/arrayref.h"
 
@@ -78,27 +77,7 @@
 void ForceProviders::calculateForces(const ForceProviderInput &forceProviderInput,
                                      ForceProviderOutput      *forceProviderOutput) const
 {
-<<<<<<< HEAD
-    return !impl_->withoutVirialContribution_.empty();
-}
-
-void ForceProviders::calculateForces(const t_commrec          *cr,
-                                     const t_mdatoms          *mdatoms,
-                                     const matrix              box,
-                                     double                    t,
-                                     const rvec               *x,
-                                     gmx::ArrayRef<gmx::RVec>  force,
-                                     gmx::ArrayRef<gmx::RVec>  f_novirsum) const
-{
-    for (auto provider : impl_->withVirialContribution_)
-    {
-        assert(provider != nullptr);
-        provider->calculateForces(cr, mdatoms, box, t, x, force);
-    }
-    for (auto provider : impl_->withoutVirialContribution_)
-=======
     for (auto provider : impl_->providers_)
->>>>>>> d42a815e
     {
         provider->calculateForces(forceProviderInput, forceProviderOutput);
     }
