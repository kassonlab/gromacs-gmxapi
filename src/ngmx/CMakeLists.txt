--- conflicted
+++ resolved
@@ -19,12 +19,8 @@
 
 foreach(PROG ${NGMX_PROGRAMS})
         add_executable(${PROG} ${PROG}.c ${NGMX_COMMON_SOURCE})
-        target_link_libraries(${PROG} libgromacs ${GMX_EXTRA_LIBRARIES} ${X11_LIBRARIES})        
+        target_link_libraries(${PROG} libgromacs ${GMX_EXTRA_LIBRARIES})
         gmx_add_man_page(${PROG})
-<<<<<<< HEAD
-=======
-        target_link_libraries(${PROG} gmx ${X11_LIBRARIES})
->>>>>>> 073fa1ed
         set_target_properties(${PROG} PROPERTIES OUTPUT_NAME "${PROG}${GMX_BINARY_SUFFIX}")
 endforeach(PROG) 
 
