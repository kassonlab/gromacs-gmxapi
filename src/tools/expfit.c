/*
 * $Id: expfit.c,v 1.33 2005/08/29 19:39:11 lindahl Exp $
 * 
 *                This source code is part of
 * 
 *                 G   R   O   M   A   C   S
 * 
 *          GROningen MAchine for Chemical Simulations
 * 
 *                        VERSION 3.2.0
 * Written by David van der Spoel, Erik Lindahl, Berk Hess, and others.
 * Copyright (c) 1991-2000, University of Groningen, The Netherlands.
 * Copyright (c) 2001-2004, The GROMACS development team,
 * check out http://www.gromacs.org for more information.

 * This program is free software; you can redistribute it and/or
 * modify it under the terms of the GNU General Public License
 * as published by the Free Software Foundation; either version 2
 * of the License, or (at your option) any later version.
 * 
 * If you want to redistribute modifications, please consider that
 * scientific software is very special. Version control is crucial -
 * bugs must be traceable. We will be happy to consider code for
 * inclusion in the official distribution, but derived work must not
 * be called official GROMACS. Details are found in the README & COPYING
 * files - if they are missing, get the official version at www.gromacs.org.
 * 
 * To help us fund GROMACS development, we humbly ask that you cite
 * the papers on the package - you can find them in the top README file.
 * 
 * For more info, check our website at http://www.gromacs.org
 * 
 * And Hey:
 * Green Red Orange Magenta Azure Cyan Skyblue
 */
#ifdef HAVE_CONFIG_H
#include <config.h>
#endif


#include <sysstuff.h>
#include <string.h>
#include <math.h>
#include "typedefs.h"
#include "smalloc.h"
#include "xvgr.h"
#include "futil.h"
#include "gstat.h"
#include "vec.h"
#include "statutil.h"
#include "index.h"

const int  nfp_ffn[effnNR] = { 0, 1, 2, 3, 2, 5, 7, 9, 4, 3};

const char *s_ffn[effnNR+2] = { NULL, "none", "exp", "aexp", "exp_exp", "vac", 
			  "exp5", "exp7", "exp9","erffit", NULL, NULL };
/* We don't allow errest as a choice on the command line */

const char *longs_ffn[effnNR] = {
  "no fit",
  "y = exp(-x/a1)",
  "y = a2 exp(-x/a1)",
  "y = a2 exp(-x/a1) + (1-a2) exp(-x/a3)",
  "y = exp(-v) (cosh(wv) + 1/w sinh(wv)), v = x/(2 a1), w = sqrt(1 - a2)",
  "y = a1 exp(-x/a2) +  a3 exp(-x/a4) + a5",
  "y = a1 exp(-x/a2) +  a3 exp(-x/a4) + a5 exp(-x/a6) + a7",
  "y = a1 exp(-x/a2) +  a3 exp(-x/a4) + a5 exp(-x/a6) + a7 exp(-x/a8) + a9",
  "y = 1/2*(a1+a2) - 1/2*(a1-a2)*erf( (x-a3) /a4^2)",
  "y = a2*ee(a1,x) + (1-a2)*ee(a2,x)"
};

extern gmx_bool mrqmin(real x[],real y[],real sig[],int ndata,real a[],
		   int ma,int lista[],int mfit,real **covar,real **alpha,
		   real *chisq,
		   void (*funcs)(real x,real a[],real *y,real dyda[]),
		   real *alamda);

extern gmx_bool mrqmin_new(real x[],real y[],real sig[],int ndata,real a[], 
		       int ia[],int ma,real **covar,real **alpha,real *chisq, 
		       void (*funcs)(real, real [], real *, real []), 
		       real *alamda);
		       
static real myexp(real x,real A,real tau)
{
  if ((A == 0) || (tau == 0))
    return 0;
  return A*exp(-x/tau);
}

static real signum(real num){
	real sign;
	if(num<0){
                 sign=-1.0;
        }
        else {
                sign=1.0;
        }
        return sign;
}

void erffit (real x, real a[], real *y, real dyda[])
{
/* Fuction 
 *	y=(a1+a2)/2-(a1-a2)/2*erf((x-a3)/a4^2)
 */

real erfarg;
real erfval;
real erfarg2;
real derf;

 erfarg=(x-a[3])/(a[4]*a[4]);
        erfarg2=erfarg*erfarg;
        erfval=gmx_erf(erfarg)/2;
        derf=M_2_SQRTPI*(a[1]-a[2])/2*exp(-erfarg2)/(a[4]*a[4]);

        *y=(a[1]+a[2])/2-(a[1]-a[2])*erfval;
        dyda[1]=1/2-erfval;
        dyda[2]=1/2+erfval;
        dyda[3]=derf;
        dyda[4]=2*derf*erfarg;
}	
	

		   
static void exp_one_parm(real x,real a[],real *y,real dyda[])
{
  /* Fit to function 
   *
   * y = exp(-x/a1)
   *
   */
   
  real e1;
  
  e1      = exp(-x/a[1]);
  *y      = e1;
  dyda[1] = x*e1/sqr(a[1]);
}

static void exp_two_parm(real x,real a[],real *y,real dyda[])
{
  /* Fit to function 
   *
   * y = a2 exp(-x/a1)
   *
   */
   
  real e1;
  
  e1      = exp(-x/a[1]);
  *y      = a[2]*e1;
  dyda[1] = x*a[2]*e1/sqr(a[1]);
  dyda[2] = e1;
}

static void exp_3_parm(real x,real a[],real *y,real dyda[])
{
  /* Fit to function 
   *
   * y = a2 exp(-x/a1) + (1-a2) exp(-x/a3)
   *
   */
   
  real e1,e2;
  
  e1      = exp(-x/a[1]);
  e2      = exp(-x/a[3]);
  *y      = a[2]*e1 + (1-a[2])*e2;
  dyda[1] = x*a[2]*e1/sqr(a[1]);
  dyda[2] = e1-e2;
  dyda[3] = x*(1-a[2])*e2/sqr(a[3]);
}

static void exp_5_parm(real x,real a[],real *y,real dyda[])
{
  /* Fit to function 
   *
   * y = a1 exp(-x/a2) + a3 exp(-x/a4) + a5
   *
   */
   
  real e1,e2;

  e1      = exp(-x/a[2]);
  e2      = exp(-x/a[4]);
  *y      = a[1]*e1 + a[3]*e2 + a[5];

  if (debug)
    fprintf(debug,"exp_5_parm called: x = %10.3f  y = %10.3f\n"
	    "a = ( %8.3f  %8.3f  %8.3f  %8.3f  %8.3f)\n",
	    x,*y,a[1],a[2],a[3],a[4],a[5]);
  dyda[1] = e1;
  dyda[2] = x*e1/sqr(a[2]);
  dyda[3] = e2;
  dyda[4] = x*e2/sqr(a[4]);
  dyda[5] = 0;
}

static void exp_7_parm(real x,real a[],real *y,real dyda[])
{
  /* Fit to function 
   *
   * y = a1 exp(-x/a2) + a3 exp(-x/a4) + a5 exp(-x/a6) + a7
   *
   */
   
  real e1,e2,e3;
  
  e1      = exp(-x/a[2]);
  e2      = exp(-x/a[4]);
  e3      = exp(-x/a[6]);
  *y      = a[1]*e1 + a[3]*e2 + a[5]*e3 + a[7];

  dyda[1] = e1;
  dyda[2] = x*e1/sqr(a[2]);
  dyda[3] = e2;
  dyda[4] = x*e2/sqr(a[4]);
  dyda[5] = e3;
  dyda[6] = x*e3/sqr(a[6]);
  dyda[7] = 0;
}

static void exp_9_parm(real x,real a[],real *y,real dyda[])
{
  /* Fit to function 
   *
   * y = a1 exp(-x/a2) + a3 exp(-x/a4) + a5 exp(-x/a6) + a7
   *
   */
   
  real e1,e2,e3,e4;
  
  e1      = exp(-x/a[2]);
  e2      = exp(-x/a[4]);
  e3      = exp(-x/a[6]);
  e4      = exp(-x/a[8]);
  *y      = a[1]*e1 + a[3]*e2 + a[5]*e3 + a[7]*e4 + a[9];

  dyda[1] = e1;
  dyda[2] = x*e1/sqr(a[2]);
  dyda[3] = e2;
  dyda[4] = x*e2/sqr(a[4]);
  dyda[5] = e3;
  dyda[6] = x*e3/sqr(a[6]);
  dyda[7] = e4;
  dyda[8] = x*e4/sqr(a[8]);
  dyda[9] = 0;
}

static void vac_2_parm(real x,real a[],real *y,real dyda[])
{
  /* Fit to function 
   *
   * y = 1/2 (1 - 1/w) exp(-(1+w)v) + 1/2 (1 + 1/w) exp(-(1-w)v)
   *
   *   = exp(-v) (cosh(wv) + 1/w sinh(wv))
   *
   *    v = x/(2 a1)
   *    w = sqrt(1 - a2)
   *
   *    For tranverse current autocorrelation functions:
   *       a1 = tau
   *       a2 = 4 tau (eta/rho) k^2
   *
   */
   
  double v,det,omega,omega2,em,ec,es;
  
  v   = x/(2*a[1]);
  det = 1 - a[2];
  em  = exp(-v);
  if (det != 0) {
    omega2  = fabs(det);
    omega   = sqrt(omega2);
    if (det > 0) {
      ec = em*0.5*(exp(omega*v)+exp(-omega*v));
      es = em*0.5*(exp(omega*v)-exp(-omega*v))/omega;
    } else {
      ec = em*cos(omega*v);
      es = em*sin(omega*v)/omega;
    }
    *y      = ec + es;
    dyda[2] = (v/det*ec+(v-1/det)*es)/(-2.0);
    dyda[1] = (1-det)*v/a[1]*es;
  } else {
    *y      = (1+v)*em;
    dyda[2] = -v*v*em*(0.5+v/6);
    dyda[1] = v*v/a[1]*em;
  }
}

static void errest_3_parm(real x,real a[],real *y,real dyda[])
{
  real e1,e2,v1,v2;  

  if (a[1])
    e1 = exp(-x/a[1]) - 1;
  else
    e1 = 0;
  if (a[3])
    e2 = exp(-x/a[3]) - 1;
  else
    e2 = 0;

  if (x > 0) {
    v1 = 2*a[1]*(e1*a[1]/x + 1);
    v2 = 2*a[3]*(e2*a[3]/x + 1);
    *y      = a[2]*v1 + (1-a[2])*v2;
    dyda[1] = 2*     a[2] *(v1/a[1] + e1);
    dyda[3] = 2*(1 - a[2])*(v2/a[3] + e2);
    dyda[2] = (v1 - v2);
  } else {
    *y      = 0;
    dyda[1] = 0;
    dyda[3] = 0;
    dyda[2] = 0;
  }
}

typedef void (*myfitfn)(real x,real a[],real *y,real dyda[]);
myfitfn mfitfn[effnNR] = { 
  exp_one_parm, exp_one_parm, exp_two_parm, exp_3_parm, vac_2_parm,
  exp_5_parm,   exp_7_parm,   exp_9_parm, erffit,  errest_3_parm
};

real fit_function(int eFitFn,real *parm,real x)
{
  static real y,dum[8];

  mfitfn[eFitFn](x,parm-1,&y,dum);

  return y;
}

/* lmfit_exp supports up to 3 parameter fitting of exponential functions */
static gmx_bool lmfit_exp(int nfit,real x[],real y[],real dy[],real ftol,
		      real parm[],real dparm[],gmx_bool bVerbose,
		      int eFitFn,int fix)
{
  real chisq,ochisq,alamda;
  real *a,**covar,**alpha,*dum;
  gmx_bool bCont;
  int  i,j,ma,mfit,*lista,*ia;

  if ((eFitFn < 0) || (eFitFn >= effnNR))
    gmx_fatal(FARGS,"fitfn = %d, should be in 0..%d (%s,%d)",
		effnNR-1,eFitFn,__FILE__,__LINE__);

  ma=mfit=nfp_ffn[eFitFn];         /* number of parameters to fit */
  snew(a,ma+1);
  snew(covar,ma+1);
  snew(alpha,ma+1);
  snew(lista,ma+1);
  snew(ia,ma+1);
  snew(dum,ma+1);
  for(i=1; (i<ma+1); i++) {
    lista[i] = i;
    ia[i] = 1; //fixed bug B.S.S 19/11 
    snew(covar[i],ma+1);
    snew(alpha[i],ma+1);
  }
  if (fix) {
    if (bVerbose)
      fprintf(stderr,"Will keep parameters fixed during fit procedure: %d\n",
	      fix);
    for(i=0; i<ma; i++)
      if (fix & 1<<i)
	ia[i+1] = 0;
  }
  if (debug)
    fprintf(debug,"%d parameter fit\n",mfit);

  /* Initial params */
  alamda = -1;    /* Starting value   */
  chisq  = 1e12;
  for(i=0; (i<mfit); i++)
    a[i+1] = parm[i];

  j = 0;      
  if (bVerbose)
    fprintf(stderr,"%4s  %10s  %10s  %10s  %10s  %10s %10s\n",
	    "Step","chi^2","Lambda","A1","A2","A3","A4");
  do {
    ochisq = chisq;
    /* mrqmin(x-1,y-1,dy-1,nfit,a,ma,lista,mfit,covar,alpha,
     *   &chisq,expfn[mfit-1],&alamda)
     */
    if (!mrqmin_new(x-1,y-1,dy-1,nfit,a,ia,ma,covar,alpha,&chisq,
		    mfitfn[eFitFn],&alamda))
      return FALSE;
     
    if (bVerbose) {
      fprintf(stderr,"%4d  %10.5e  %10.5e  %10.5e",
	      j,chisq,alamda,a[1]);
      if (mfit > 1)
	fprintf(stderr,"  %10.5e",a[2]);
      if (mfit > 2)
	fprintf(stderr,"  %10.5e",a[3]);
      if (mfit > 3)
	 fprintf(stderr," %10.5e",a[4]);
      fprintf(stderr,"\n");
    }
    j++;
    bCont = ((fabs(ochisq - chisq) > fabs(ftol*chisq)) ||
	     ((ochisq == chisq)));
  } while (bCont && (alamda != 0.0) && (j < 50));
  if (bVerbose)
    fprintf(stderr,"\n");
    
  /* Now get the covariance matrix out */
  alamda = 0;

  /*  mrqmin(x-1,y-1,dy-1,nfit,a,ma,lista,mfit,covar,alpha,
   * &chisq,expfn[mfit-1],&alamda)
   */
  if ( !mrqmin_new(x-1,y-1,dy-1,nfit,a,ia,ma,covar,alpha,&chisq,
		   mfitfn[eFitFn],&alamda))
    return FALSE;

  for(j=0; (j<mfit); j++) {
    parm[j]  = a[j+1];
    dparm[j] = covar[j+1][j+1];
  }

  for(i=0; (i<ma+1); i++) {
    sfree(covar[i]);
    sfree(alpha[i]);
  }
  sfree(a);
  sfree(covar);
  sfree(alpha);
  sfree(lista);
  sfree(dum);
  
  return TRUE;
}

real do_lmfit(int ndata,real c1[],real sig[],real dt,real x0[],
<<<<<<< HEAD
	      real begintimefit,real endtimefit,output_env_t oenv,bool bVerbose,
	      int eFitFn,real fitparms[],int fix)
=======
	      real begintimefit,real endtimefit,const output_env_t oenv,
              gmx_bool bVerbose, int eFitFn,real fitparms[],int fix)
>>>>>>> f370f9b8
{
  FILE *fp;
  char buf[32];

  int  i,j,nparm,nfitpnts;
  real integral,ttt;
  real *parm,*dparm;
  real *x,*y,*dy;
  real ftol = 1e-4;

  nparm = nfp_ffn[eFitFn];
  if (debug) {
    fprintf(debug,"There are %d points to fit %d vars!\n",ndata,nparm);
    fprintf(debug,"Fit to function %d from %g through %g, dt=%g\n",
	    eFitFn,begintimefit,endtimefit,dt);
  }

  snew(x,ndata);
  snew(y,ndata);
  snew(dy,ndata);

  j=0;
  for(i=0; i<ndata; i++) {
    ttt = x0 ? x0[i] : dt*i;
    if (ttt>=begintimefit && ttt<=endtimefit) {
      x[j] = ttt;
      y[j] = c1[i];

      /* mrqmin does not like sig to be zero */
      if (sig[i]<1.0e-7)
	dy[j]=1.0e-7;
      else
	dy[j]=sig[i];
      if (debug)
	fprintf(debug,"j= %d, i= %d, x= %g, y= %g, dy= %g\n",
		j,i,x[j],y[j],dy[j]);
      j++;
    }
  }
  nfitpnts = j;
  integral = 0;
  if (nfitpnts < nparm) 
    fprintf(stderr,"Not enough data points for fitting!\n");
  else {
    snew(parm,nparm);
    snew(dparm,nparm);
    if (fitparms)
      for(i=0; (i < nparm); i++)
	parm[i]=fitparms[i];
    
    if (!lmfit_exp(nfitpnts,x,y,dy,ftol,parm,dparm,bVerbose,eFitFn,fix))
      fprintf(stderr,"Fit failed!\n");
    else if (nparm <= 3) {
      /* Compute the integral from begintimefit */
      if (nparm == 3) 
	integral=(parm[0]*myexp(begintimefit,parm[1],  parm[0]) +
		  parm[2]*myexp(begintimefit,1-parm[1],parm[2]));
      else if (nparm == 2)
	integral=parm[0]*myexp(begintimefit,parm[1],  parm[0]);
      else if (nparm == 1)
	integral=parm[0]*myexp(begintimefit,1,  parm[0]);
      else
	gmx_fatal(FARGS,"nparm = %d in file %s, line %d",
		    nparm,__FILE__,__LINE__);
      
      /* Generate THE output */
      if (bVerbose) {
	fprintf(stderr,"FIT: # points used in fit is: %d\n",nfitpnts);
	fprintf(stderr,"FIT: %21s%21s%21s\n",
		"parm0     ","parm1 (ps)   ","parm2 (ps)    ");
	fprintf(stderr,"FIT: ------------------------------------------------------------\n");
	fprintf(stderr,"FIT: %8.3g +/- %8.3g%9.4g +/- %8.3g%8.3g +/- %8.3g\n",
		parm[0],dparm[0],parm[1],dparm[1],parm[2],dparm[2]);
	fprintf(stderr,"FIT: Integral (calc with fitted function) from %g ps to inf. is: %g\n",
		begintimefit,integral);
	
	sprintf(buf,"test%d.xvg",nfitpnts);
	fp = xvgropen(buf,"C(t) + Fit to C(t)","Time (ps)","C(t)",oenv);
	fprintf(fp,"# parm0 = %g, parm1 = %g, parm2 = %g\n",
		parm[0],parm[1],parm[2]);
	for(j=0; (j<nfitpnts); j++) {
	  ttt = x0 ? x0[j] : dt*j;
	  fprintf(fp,"%10.5e  %10.5e  %10.5e\n",
		  ttt,c1[j],fit_function(eFitFn,parm,ttt));
	}
	fclose(fp);
      }
    }
    for(i=0;(i<nparm);i++)
      fitparms[i] = parm[i];
    sfree(parm);
    sfree(dparm);
  }
  
  sfree(x);
  sfree(y);
  sfree(dy);
  
  return integral;
}

void do_expfit(int ndata,real c1[],real dt,real begintimefit,real endtimefit)
{
  int i,n;
  real *x,*y,*Dy;
  real aa,bb,saa,sbb,A,tau,dA,dtau;

  fprintf(stderr,"Will fit data from %g (ps) to %g (ps).\n",
	  begintimefit,endtimefit);

  snew(x,ndata);   /* allocate the maximum necessary space */
  snew(y,ndata);
  snew(Dy,ndata);
  n=0;

  for(i=0; (i<ndata); i++) {
    if ( (dt*i >= begintimefit) && (dt*i <= endtimefit) ) {
      x[n]=dt*i;
      y[n]=c1[i];
      Dy[n]=0.5;
      fprintf(stderr,"n= %d, i= %d, x= %g, y= %g\n",n,i,x[n],y[n]);
      n++;
    }
  }
  fprintf(stderr,"# of data points used in the fit is : %d\n\n",n);
  expfit(n,x,y,Dy,&aa,&saa,&bb,&sbb);

  A=exp(aa);
  dA=exp(aa)*saa;
  tau=-1.0/bb;
  dtau=sbb/sqr(bb);
  fprintf(stderr,"Fitted to y=exp(a+bx):\n");
  fprintf(stderr,"a = %10.5f\t b = %10.5f",aa,bb);
  fprintf(stderr,"\n");
  fprintf(stderr,"Fitted to y=Aexp(-x/tau):\n");
  fprintf(stderr,"A  = %10.5f\t tau  = %10.5f\n",A,tau);
  fprintf(stderr,"dA = %10.5f\t dtau = %10.5f\n",dA,dtau);
}


void expfit(int n, real *x, real *y, real *Dy, real *a, real *sa, 
	    real *b, real *sb)
{
  real *w,*ly,A,SA,B,SB;
  int  i;
  real sum,xbar,ybar,Sxx,Sxy,wr2,chi2,gamma,Db;
  
#define ZERO 0.0
#define ONE 1.0
#define ONEP5 1.5
#define TWO 2.0
  
#define sqr(x) ((x)*(x))

  /*allocate memory */
  snew(w,n);
  snew(ly,n);

  /* Calculate weights and values of ln(y). */
  for(i=0;(i<n); i++){
    w[i]=sqr(y[i]/Dy[i]);
    ly[i]=log(y[i]);
  }
  
  /* The weighted averages of x and y: xbar and ybar. */
  sum=ZERO;
  xbar=ZERO;
  ybar=ZERO;
  for(i=0;(i<n);i++){
    sum+=w[i];
    xbar+=w[i]*x[i];
    ybar+=w[i]*ly[i];
  }
  xbar/=sum;
  ybar/=sum;
  
  /* The centered product sums Sxx and Sxy, and hence A and B. */
  Sxx=ZERO;
  Sxy=ZERO;
  for(i=0;(i<n);i++){
    Sxx+=w[i]*sqr(x[i]-xbar);
    Sxy+=w[i]*(x[i]-xbar)*(ly[i]-ybar);
  }
  B=Sxy/Sxx;
  A=ybar-B*xbar;
  
  /* Chi-squared (chi2) and gamma. */
  chi2=ZERO;
  gamma=ZERO;
  for(i=0;(i<n);i++){
    wr2=w[i]*sqr(ly[i]-A-B*x[i]);
    chi2+=wr2;
    gamma+=wr2*(x[i]-xbar);
  }
  
  /* Refined values of A and B. Also SA and SB. */
  Db=-ONEP5*gamma/Sxx;
  B+=Db;
  A-=ONEP5*chi2/sum-xbar*Db;
  SB=sqrt((chi2/(n-2))/Sxx);
  SA=SB*sqrt(Sxx/sum+sqr(xbar));
  *a=A;
  *b=B;
  *sa=SA;
  *sb=SB;
}

<|MERGE_RESOLUTION|>--- conflicted
+++ resolved
@@ -437,13 +437,8 @@
 }
 
 real do_lmfit(int ndata,real c1[],real sig[],real dt,real x0[],
-<<<<<<< HEAD
-	      real begintimefit,real endtimefit,output_env_t oenv,bool bVerbose,
-	      int eFitFn,real fitparms[],int fix)
-=======
 	      real begintimefit,real endtimefit,const output_env_t oenv,
-              gmx_bool bVerbose, int eFitFn,real fitparms[],int fix)
->>>>>>> f370f9b8
+	      gmx_bool bVerbose, int eFitFn,real fitparms[],int fix)
 {
   FILE *fp;
   char buf[32];
