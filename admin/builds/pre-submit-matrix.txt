--- conflicted
+++ resolved
@@ -21,25 +21,15 @@
 # Test MPI with CUDA
 # Test cmake version from before new FindCUDA support (in 3.8)
 # Test MPMD PME with library MPI
-<<<<<<< HEAD
 # Test recent cmake (3.7+), to cover minor FindCUDA changes from 3.7.0
 gcc-4.8 gpu cuda-7.0 cmake-3.8.1 mpi npme=1 nranks=2 openmp
-=======
-gcc-4.8 gpu cuda-6.5 cmake-3.6.1 mpi npme=1 nranks=2 openmp
->>>>>>> 770186e3
 
 # Test non-default use of mdrun -gpu_id
 # Test newest gcc supported by newest CUDA at time of release
 # Test thread-MPI with CUDA
-<<<<<<< HEAD
 # Test older cmake version (< 3.7)
 # Test SIMD implementation of pair search for GPU code-path
 gcc-7 gpu gpu_id=1 cuda-9.2 thread-mpi openmp cmake-3.6.1 release-with-assert simd=avx2_256
-=======
-# Test cmake FindCUDA functionality introduced in 3.8
-# Test SIMD implementation of pair search for GPU code-path
-gcc-6 gpu cuda-9.0 thread-mpi openmp cmake-3.8.1 release-with-assert simd=avx2_256
->>>>>>> 770186e3
 
 # Test newest cmake at time of release
 # Test with ThreadSanitizer (compiled without OpenMP, even though
