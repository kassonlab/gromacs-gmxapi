--- conflicted
+++ resolved
@@ -1,10 +1,6 @@
-<<<<<<< HEAD
 cmake_minimum_required(VERSION 2.8)
-=======
-cmake_minimum_required(VERSION 2.6)
 # Keep CMake suitably quiet on Cygwin
 set(CMAKE_LEGACY_CYGWIN_WIN32 0) # Remove when CMake >= 2.8.4 is required
->>>>>>> ab37de61
 
 project(Gromacs)
 include(Dart)
