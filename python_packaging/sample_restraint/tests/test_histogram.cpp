--- conflicted
+++ resolved
@@ -92,14 +92,4 @@
     */
 }
 
-<<<<<<< HEAD
-} // end anonymous namespace
-
-int main(int argc, char* argv[])
-{
-    ::testing::InitGoogleTest(&argc, argv);
-    return RUN_ALL_TESTS();
-}
-=======
-} // end anonymous namespace
->>>>>>> 9ed3d22a
+} // end anonymous namespace