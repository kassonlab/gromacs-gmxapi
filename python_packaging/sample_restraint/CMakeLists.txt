--- conflicted
+++ resolved
@@ -22,18 +22,6 @@
 # would only be available to this project with some additional management by
 # the parent project CMake configuration.
 # Also reference https://redmine.gromacs.org/issues/2896
-<<<<<<< HEAD
-set(GMXAPI_EXTENSION_USE_BUNDLED_PYBIND OFF CACHE BOOL
-    "Use pybind11 headers bundled with this repository. If OFF, CMake does `find_package(pybind11)`.")
-if(GMXAPI_EXTENSION_USE_BUNDLED_PYBIND)
-    add_subdirectory(external/pybind)
-else()
-    # If configuring as part of the GROMACS project, pybind11 2.2 has already been found.
-    if(NOT GMXAPI_EXTENSION_MASTER_PROJECT)
-        # TODO: (Issue #3027) Handle locally available sources.
-    else()
-        # TODO: Find a proper way to reference a local directory, once we figure out where that is.
-=======
 if(GMXAPI_EXTENSION_MASTER_PROJECT)
     # TODO: (Issue #3027) Handle locally available sources.
     set(GMXAPI_EXTENSION_USE_BUNDLED_PYBIND OFF CACHE BOOL
@@ -41,7 +29,6 @@
     if(GMXAPI_EXTENSION_USE_BUNDLED_PYBIND)
         add_subdirectory(external/pybind)
     else()
->>>>>>> 9ed3d22a
         option(GMXAPI_EXTENSION_DOWNLOAD_PYBIND ON)
         if(GMXAPI_EXTENSION_DOWNLOAD_PYBIND)
             configure_file(CMakeLists.pybind.in pybind-download/CMakeLists.txt)
@@ -62,16 +49,11 @@
             find_package(pybind11 2.2 REQUIRED)
         endif()
     endif()
-<<<<<<< HEAD
-endif()
-
-=======
 else()
     # If configuring as part of the GROMACS project, pybind11 2.2 has already been found.
 endif()
 
 
->>>>>>> 9ed3d22a
 # This project requires a GROMACS supporting gmxapi 0.0.8 or higher. It should
 # be sufficient to source the GMXRC, but you can also set the GROMACS_DIR or
 # gmxapi_DIR environment variable to help CMake find the GROMACS installation.
@@ -130,12 +112,9 @@
         string(REPLACE /MD /MT CMAKE_C_FLAGS_DEBUG ${CMAKE_C_FLAGS_DEBUG})
         set(CMAKE_C_FLAGS_DEBUG ${CMAKE_C_FLAGS_DEBUG} CACHE STRING "" FORCE)
     endif()
-<<<<<<< HEAD
-=======
 
     # Activate the CTest module for this directory.
     include(CTest)
->>>>>>> 9ed3d22a
 endif()
 
 ########################################################
@@ -196,13 +175,6 @@
 
 message(STATUS "Python module will be installed to GMXPLUGIN_INSTALL_PATH cache value ${GMXPLUGIN_INSTALL_PATH}")
 
-<<<<<<< HEAD
-
-# Set up testing options.
-include(CTest)
-
-=======
->>>>>>> 9ed3d22a
 # TODO: (Issue #3027) Handle Googletest sources both for forked projects and
 #  for GROMACS-project-internal testing.
 # Projects based on this subtree should bundle googletest sources.
@@ -224,13 +196,8 @@
 add_subdirectory(docs)
 
 # Process CMake configuration for Python and C++ tests.
-<<<<<<< HEAD
-# TODO: get GTest::Main target to work under GROMACS repository umbrella.
-if(GMXAPI_EXTENSION_MASTER_PROJECT)
-=======
 include(CTest)
 if(BUILD_TESTING)
->>>>>>> 9ed3d22a
     include(GoogleTest)
     add_subdirectory(tests)
 endif()