--- conflicted
+++ resolved
@@ -7,8 +7,5 @@
 #  The gmxapi package, virtualenv, or test  infrastructure should have an
 #  internal mechanism for tracking the correct GROMACS installation.
 source /usr/local/gromacs/bin/GMXRC
-<<<<<<< HEAD
-=======
 
->>>>>>> 9ed3d22a
 pytest $HOME/sample_restraint/tests $@