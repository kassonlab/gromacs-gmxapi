--- conflicted
+++ resolved
@@ -45,13 +45,7 @@
 logger.setLevel(logging.DEBUG)
 logger.info("Importing gmxapi.")
 
-<<<<<<< HEAD
-__all__ = []
-
-from . import _gmxapi
-=======
 __all__ = ['commandline_operation', 'operation']
 
 from gmxapi import operation
-from gmxapi.commandline import commandline_operation
->>>>>>> efb6d805
+from gmxapi.commandline import commandline_operation