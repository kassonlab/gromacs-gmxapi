#
# This file is part of the GROMACS molecular simulation package.
#
# Copyright (c) 2019, by the GROMACS development team, led by
# Mark Abraham, David van der Spoel, Berk Hess, and Erik Lindahl,
# and including many others, as listed in the AUTHORS file in the
# top-level source directory and at http://www.gromacs.org.
#
# GROMACS is free software; you can redistribute it and/or
# modify it under the terms of the GNU Lesser General Public License
# as published by the Free Software Foundation; either version 2.1
# of the License, or (at your option) any later version.
#
# GROMACS is distributed in the hope that it will be useful,
# but WITHOUT ANY WARRANTY; without even the implied warranty of
# MERCHANTABILITY or FITNESS FOR A PARTICULAR PURPOSE.  See the GNU
# Lesser General Public License for more details.
#
# You should have received a copy of the GNU Lesser General Public
# License along with GROMACS; if not, see
# http://www.gnu.org/licenses, or write to the Free Software Foundation,
# Inc., 51 Franklin Street, Fifth Floor, Boston, MA  02110-1301  USA.
#
# If you want to redistribute modifications to GROMACS, please
# consider that scientific software is very special. Version
# control is crucial - bugs must be traceable. We will be happy to
# consider code for inclusion in the official distribution, but
# derived work must not be called official GROMACS. Details are found
# in the README & COPYING files - if they are missing, get the
# official version at http://www.gromacs.org.
#
# To help us fund GROMACS development, we humbly ask that you cite
# the research papers on the package. Check out http://www.gromacs.org.

"""Define gmxapi-compliant Operations

Provide decorators and base classes to generate and validate gmxapi Operations.

Nodes in a work graph are created as instances of Operations. An Operation factory
accepts well-defined inputs as key word arguments. The object returned by such
a factory is a handle to the node in the work graph. It's ``output`` attribute
is a collection of the Operation's results.

function_wrapper(...) produces a wrapper that converts a function to an Operation
factory. The Operation is defined when the wrapper is called. The Operation is
instantiated when the factory is called. The function is executed when the Operation
instance is run.

The framework ensures that an Operation instance is executed no more than once.
"""

__all__ = ['computed_result',
           'function_wrapper',
<<<<<<< HEAD
           'make_operation'
=======
>>>>>>> 9ed3d22a
           ]

import abc
import collections
import functools
import importlib.util
import inspect
import typing
import weakref
from contextlib import contextmanager

import gmxapi as gmx
from gmxapi import datamodel
from gmxapi import exceptions
from gmxapi import logger as root_logger

# Initialize module-level logger
logger = root_logger.getChild('operation')
logger.info('Importing {}'.format(__name__))


class ResultDescription:
    """Describe what will be returned when `result()` is called."""

    def __init__(self, dtype=None, width=1):
        assert isinstance(dtype, type)
        assert issubclass(dtype, valid_result_types)
        assert isinstance(width, int)
        self._dtype = dtype
        self._width = width

    @property
    def dtype(self) -> type:
        """node output type"""
        return self._dtype
<<<<<<< HEAD

    @property
    def width(self) -> int:
        """ensemble width"""
        return self._width


class OutputData(object):
    """Encapsulate the description and storage of a data output."""
    def __init__(self, name: str, description: ResultDescription):
        assert name != ''
        self._name = name
        assert isinstance(description, ResultDescription)
        self._description = description
        self._done = [False] * self._description.width
        self._data = [None] * self._description.width

    @property
    def name(self):
        return self._name

    # TODO: Change to regular member function and add ensemble member arg.
    @property
    def done(self):
        return all(self._done)

    # TODO: Change to regular member function and add ensemble member arg.
    @property
    def data(self):
        if not self.done:
            raise exceptions.ApiError('Attempt to read before data has been published.')
        if self._data is None or None in self._data:
            raise exceptions.ApiError('Data marked "done" but contains null value.')
        # For intuitive use in non-ensemble cases, we represent data as bare scalars
        # when possible. It is easy to cast scalars to lists of length 1. In the future,
        # we may distinguish between data of shape () and shape (1,), but we will need
        # to be careful with semantics. We are already starting to adopt a rule-of-thumb
        # that data objects assume the minimum dimensionality necessary unless told
        # otherwise, and we could make that a hard rule if it doesn't make other things
        # too difficult.
        if self._description.width == 1:
            return self._data[0]
        else:
            return self._data

    def set(self, value, member: int):
        if self._description.dtype == datamodel.NDArray:
            self._data[member] = datamodel.ndarray(value)
        else:
            self._data[member] = self._description.dtype(value)
        self._done[member] = True

    def reset(self):
        self._done = [False] * self._description.width
        self._data = [None] * self._description.width


class EnsembleDataSource(object):
    """A single source of data with ensemble data flow annotations.

    Note that data sources may be Futures.
    """

    def __init__(self, source=None, width=1, dtype=None):
        self.source = source
        self.width = width
        self.dtype = dtype

    def node(self, member: int):
        return self.source[member]

    def reset(self):
        protocols = ('reset', '_reset')
        for protocol in protocols:
            if hasattr(self.source, protocol):
                getattr(self.source, protocol)()


ResultTypeVar = typing.TypeVar('ResultTypeVar', *(str, bool, int, float, dict, datamodel.NDArray))
valid_result_types = ResultTypeVar.__constraints__

SourceTypeVar = typing.TypeVar('SourceTypeVar',
                               *(str, bool, int, float, dict, datamodel.NDArray, EnsembleDataSource))
valid_source_types = SourceTypeVar.__constraints__


class DataSourceCollection(collections.OrderedDict):
    """Store and describe input data handles for an operation.

=======

    @property
    def width(self) -> int:
        """ensemble width"""
        return self._width


class OutputData(object):
    """Encapsulate the description and storage of a data output."""
    def __init__(self, name: str, description: ResultDescription):
        assert name != ''
        self._name = name
        assert isinstance(description, ResultDescription)
        self._description = description
        self._done = [False] * self._description.width
        self._data = [None] * self._description.width

    @property
    def name(self):
        """The name of the published output."""
        return self._name

    # TODO: Change to regular member function and add ensemble member arg.
    @property
    def done(self):
        """Ensemble completion status for this output."""
        return all(self._done)

    def data(self, member: int = None):
        """Access the raw data for localized output for the ensemble or the specified member."""
        if not self.done:
            raise exceptions.ApiError('Attempt to read before data has been published.')
        if self._data is None or None in self._data:
            raise exceptions.ApiError('Data marked "done" but contains null value.')
        if member is not None:
            return self._data[member]
        else:
            return self._data

    def set(self, value, member: int):
        """Set local data and mark as completed.

        Used internally to maintain the data store.
        """
        if self._description.dtype == datamodel.NDArray:
            self._data[member] = datamodel.ndarray(value)
        else:
            self._data[member] = self._description.dtype(value)
        self._done[member] = True

    def reset(self):
        """Reinitialize the data store.

        Note:
            This is a workaround until the execution model is more developed.

        Todo:
            Remove this method when all operation handles provide factories to
            reinstantiate on new Contexts and/or with new inputs.

        """
        self._done = [False] * self._description.width
        self._data = [None] * self._description.width


class EnsembleDataSource(object):
    """A single source of data with ensemble data flow annotations.

    Note that data sources may be Futures.
    """
    def __init__(self, source=None, width=1, dtype=None):
        self.source = source
        self.width = width
        self.dtype = dtype

    def node(self, member: int):
        return self.source[member]

    def reset(self):
        protocols = ('reset', '_reset')
        for protocol in protocols:
            if hasattr(self.source, protocol):
                getattr(self.source, protocol)()


ResultTypeVar = typing.TypeVar('ResultTypeVar', *(str, bool, int, float, dict, datamodel.NDArray))
valid_result_types = ResultTypeVar.__constraints__

SourceTypeVar = typing.TypeVar('SourceTypeVar',
                               *(str, bool, int, float, dict, datamodel.NDArray, EnsembleDataSource))
valid_source_types = SourceTypeVar.__constraints__


class DataSourceCollection(collections.OrderedDict):
    """Store and describe input data handles for an operation.

>>>>>>> 9ed3d22a
    When created from InputCollectionDescription.bind(), the DataSourceCollection
    has had default values inserted.
    """

    def __init__(self, **kwargs):
        """Initialize from key/value pairs of named data sources.

        Data sources may be any of the basic gmxapi data types, gmxapi Futures
        of those types, or gmxapi ensemble data bundles of the above.

        Note that the checking and conditioning could be moved to one or more
        creation functions. In conjunction with an InputCollectionDescription,
        such creation functions could make decisions about automatically shaping
        the data flow topology or making conversions of data type or shape.
        """
        named_data = []
        for name, value in kwargs.items():
            if not isinstance(name, str):
                raise exceptions.TypeError('Data must be named with str type.')
            # TODO: Encapsulate handling of proferred data sources to Context details.
            # Preprocessed input should be self-describing gmxapi data types. Structured
            # input must be recursively (depth-first) converted to gmxapi data types.
            # TODO: Handle gmxapi Futures stored as dictionary elements!
            if not isinstance(value, valid_source_types):
                if isinstance(value, collections.abc.Iterable):
<<<<<<< HEAD
                    # Note: Here we assume that iterables are arrays first and ensemble data if necessary.
                    # Warning: the iterable may contain Future objects.
                    # TODO: revisit as we sort out data shape and Future protocol.
=======
                    # Iterables here are treated as arrays, but we do not have a robust typing system.
                    # Warning: In the initial implementation, the iterable may contain Future objects.
                    # TODO: (#2993) Revisit as we sort out data shape and Future protocol.
>>>>>>> 9ed3d22a
                    value = datamodel.ndarray(value)
                elif hasattr(value, 'result'):
                    # A Future object.
                    pass
                else:
                    raise exceptions.ApiError('Cannot process data source {}'.format(value))
            named_data.append((name, value))
        super().__init__(named_data)

    def __setitem__(self, key: str, value: SourceTypeVar) -> None:
        if not isinstance(key, str):
            raise exceptions.TypeError('Data must be named with str type.')
        if not isinstance(value, valid_source_types):
            if isinstance(value, collections.abc.Iterable):
<<<<<<< HEAD
                # Note: Here we assume that iterables are arrays first and ensemble data if necessary.
                # Warning: the iterable may contain Future objects.
                # TODO: revisit as we sort out data shape and Future protocol.
=======
                # Iterables here are treated as arrays, but we do not have a robust typing system.
                # Warning: In the initial implementation, the iterable may contain Future objects.
                # TODO: (#2993) Revisit as we sort out data shape and Future protocol.
>>>>>>> 9ed3d22a
                value = datamodel.ndarray(value)
            elif hasattr(value, 'result'):
                # A Future object.
                pass
            else:
                raise exceptions.ApiError('Cannot process data source {}'.format(value))
        super().__setitem__(key, value)

    def reset(self):
        """Reset all sources in the collection."""
        for source in self.values():
            if hasattr(source, 'reset'):
                source.reset()
            if hasattr(source, '_reset'):
                source._reset()


def computed_result(function):
    """Decorate a function to get a helper that produces an object with Result behavior.

    When called, the new function produces an ImmediateResult object.

    The new function has the same signature as the original function, but can accept
    gmxapi data proxies, assuming the provided proxy objects represent types
    compatible with the original signature.

    Calls to `result()` return the value that `function` would return when executed
    in the local context with the inputs fully resolved.

    The API does not specify when input data dependencies will be resolved
    or when the wrapped function will be executed. That is, ``@computed_result``
    functions may force immediate resolution of data dependencies and/or may
    be called more than once to satisfy dependent operation inputs.
    """
    try:
        sig = inspect.signature(function)
    except TypeError as T:
        raise exceptions.ApiError('Can not inspect type of provided function argument.') from T
    except ValueError as V:
        raise exceptions.ApiError('Can not inspect provided function signature.') from V

    # Note: Introspection could fail.
    # Note: ApiError indicates a bug because we should handle this more intelligently.
    # TODO: Figure out what to do with exceptions where this introspection
    #  and rebinding won't work.
    # ref: https://docs.python.org/3/library/inspect.html#introspecting-callables-with-the-signature-object

    # Attempt to inspect function signature. Introspection can fail, so we catch
    # the various exceptions. We re-raise as ApiError, indicating a bug, because
    # we should do more to handle this intelligently and provide better user
    # feedback.
    # TODO: Figure out what to do with exceptions where this introspection
    #  and rebinding won't work.
    # ref: https://docs.python.org/3/library/inspect.html#introspecting-callables-with-the-signature-object
    try:
        sig = inspect.signature(function)
    except TypeError as T:
        raise exceptions.ApiError('Can not inspect type of provided function argument.') from T
    except ValueError as V:
        raise exceptions.ApiError('Can not inspect provided function signature.') from V

    @functools.wraps(function)
    def new_function(*args, **kwargs):
        # The signature of the new function will accept abstractions
        # of whatever types it originally accepted. This wrapper must
        # * Create a mapping to the original call signature from `input`
        # * Add handling for typed abstractions in wrapper function.
        # * Process arguments to the wrapper function into `input`

        # 1. Inspect the return annotation to determine valid gmxapi type(s)
        # 2. Generate a Result object advertising the correct type, bound to the
        #    Input and implementing function.
        # 3. Transform the result() data to the correct type.

        # TODO: (FR3+) create a serializable data structure for inputs discovered
        #  from function introspection.

        for name, param in sig.parameters.items():
            assert not param.kind == param.POSITIONAL_ONLY
        bound_arguments = sig.bind(*args, **kwargs)
        wrapped_function = function_wrapper()(function)
        handle = wrapped_function(**bound_arguments.arguments)
        output = handle.output
        # TODO: Find a type hinting / generic way to assert output attributes.
        return output.data

    return new_function


class OutputCollectionDescription(collections.OrderedDict):
    def __init__(self, **kwargs):
        """Create the output description for an operation node from a dictionary of names and types."""
        outputs = []
        for name, flavor in kwargs.items():
            if not isinstance(name, str):
                raise exceptions.TypeError('Output descriptions are keyed by Python strings.')
            # Multidimensional outputs are explicitly NDArray
            if issubclass(flavor, (list, tuple)):
                flavor = datamodel.NDArray
            assert issubclass(flavor, valid_result_types)
            outputs.append((name, flavor))
        super().__init__(outputs)


class InputCollectionDescription(collections.OrderedDict):
    """Describe acceptable inputs for an Operation.

    Generally, an InputCollectionDescription is an aspect of the public API by
    which an Operation expresses its possible inputs. This class includes details
    of the Python package.
<<<<<<< HEAD

    Keyword Arguments:
        parameters : A sequence of named parameter descriptions.

=======

    Keyword Arguments:
        parameters : A sequence of named parameter descriptions.

>>>>>>> 9ed3d22a
    Parameter descriptions are objects containing an `annotation` attribute
    declaring the data type of the parameter and, optionally, a `default`
    attribute declaring a default value for the parameter.

    Instances can be used as an ordered map of parameter names to gmxapi data types.

    Analogous to inspect.Signature, but generalized for gmxapi Operations.
    Additional notable differences: typing is normalized at initialization, and
    the bind() method does not return an object that can be directly used as
    function input. The object returned from bind() is used to construct a data
    graph Edge for subsequent execution.
    """

    def __init__(self, parameters: typing.Iterable[typing.Tuple[str, inspect.Parameter]]):
        """Create the input description for an operation node from a dictionary of names and types."""
        inputs = []
        for name, param in parameters:
            if not isinstance(name, str):
                raise exceptions.TypeError('Input descriptions are keyed by Python strings.')
            # Multidimensional inputs are explicitly NDArray
            dtype = param.annotation
            if issubclass(dtype, collections.abc.Iterable) \
                    and not issubclass(dtype, (str, bytes, collections.abc.Mapping)):
                # TODO: we can relax this with some more input conditioning.
                if dtype != datamodel.NDArray:
                    raise exceptions.UsageError(
                        'Cannot accept input type {}. Sequence type inputs must use NDArray.'.format(param))
            assert issubclass(dtype, valid_result_types)
            if hasattr(param, 'kind'):
                disallowed = any([param.kind == param.POSITIONAL_ONLY,
                                  param.kind == param.VAR_POSITIONAL,
                                  param.kind == param.VAR_KEYWORD])
                if disallowed:
                    raise exceptions.ProtocolError(
                        'Cannot wrap function. Operations must have well-defined parameter names.')
                kind = param.kind
            else:
                kind = inspect.Parameter.POSITIONAL_OR_KEYWORD
            if hasattr(param, 'default'):
                default = param.default
            else:
                default = inspect.Parameter.empty
            inputs.append(inspect.Parameter(name, kind, default=default, annotation=dtype))
        super().__init__([(input.name, input.annotation) for input in inputs])
        self.signature = inspect.Signature(inputs)

    @staticmethod
    def from_function(function):
        """Inspect a function to be wrapped.

        Used internally by gmxapi.operation.function_wrapper()
<<<<<<< HEAD

            Raises:
                exceptions.ProtocolError if function signature cannot be determined to be valid.

            Returns:
                InputCollectionDescription for the function input signature.
        """
        # First, inspect the function.
        assert callable(function)
        signature = inspect.signature(function)
        # The function must have clear and static input schema
        # Make sure that all parameters have clear names, whether or not they are used in a call.
        for name, param in signature.parameters.items():
            disallowed = any([param.kind == param.POSITIONAL_ONLY,
                              param.kind == param.VAR_POSITIONAL,
                              param.kind == param.VAR_KEYWORD])
            if disallowed:
                raise exceptions.ProtocolError(
                    'Cannot wrap function. Operations must have well-defined parameter names.')
            if param.name == 'input':
                raise exceptions.ProtocolError('Function signature includes the (reserved) "input" keyword argument.')
        description = collections.OrderedDict()
        for param in signature.parameters.values():
            if param.name == 'output':
                # Wrapped functions may accept the output parameter to publish results, but
                # that is not part of the Operation input signature.
                continue
            if param.annotation == param.empty:
                if param.default == param.empty or param.default is None:
                    raise exceptions.ProtocolError('Could not infer parameter type for {}'.format(param.name))
                dtype = type(param.default)
                if isinstance(dtype, collections.abc.Iterable) \
                        and not isinstance(dtype, (str, bytes, collections.abc.Mapping)):
                    dtype = datamodel.NDArray
            else:
                dtype = param.annotation
            description[param.name] = param.replace(annotation=dtype)
        return InputCollectionDescription(description.items())

    def bind(self, *args, **kwargs) -> DataSourceCollection:
        """Create a compatible DataSourceCollection from provided arguments.

        Pre-process input and function signature to get named input arguments.

        This is a helper function to allow calling code to characterize the
        arguments in a Python function call with hints from the factory that is
        initializing an operation. Its most useful functionality is to  allows a
        factory to accept positional arguments where named inputs are usually
        required. It also allows data sources to participate in multiple
        DataSourceCollections with minimal constraints.

        Note that the returned object has had data populated from any defaults
        described in the InputCollectionDescription.

        See wrapped_function_runner() and describe_function_input().
        """
        # For convenience, accept *args, but convert to **kwargs to pass to Operation.
        # Factory accepts an unadvertised `input` keyword argument that is used as a default kwargs dict.
        # If present, kwargs['input'] is treated as an input "pack" providing _default_ values.
        input_kwargs = collections.OrderedDict()
        # Note: we have also been allowing arguments with a `run` attribute
        # to be used as execution dependencies, but we should probably stop that.
        # TODO: (FR4) generalize
        execution_dependencies = []
        if 'input' in kwargs:
            provided_input = kwargs.pop('input')
            if provided_input is not None:
                # Note: we have also been allowing arguments with a `run` attribute
                # to be used as execution dependencies, but we should probably stop that.
                if hasattr(provided_input, 'run'):
                    execution_dependencies.append(provided_input)
                    # Note that execution_dependencies is not used after this point.
                else:
                    input_kwargs.update(provided_input)
        # `function` may accept an `output` keyword argument that should not be supplied to the factory.
        for key, value in kwargs.items():
            if key == 'output':
                raise exceptions.UsageError('Invalid keyword argument: output (reserved).')
            input_kwargs[key] = value
        try:
            bound_arguments = self.signature.bind_partial(*args, **input_kwargs)
        except TypeError as e:
            raise exceptions.UsageError('Could not bind operation parameters to function signature.') from e
        assert 'output' not in bound_arguments.arguments
        bound_arguments.apply_defaults()
        assert 'input' not in bound_arguments.arguments
        input_kwargs = collections.OrderedDict([pair for pair in bound_arguments.arguments.items()])
        if 'output' in input_kwargs:
            input_kwargs.pop('output')
        return DataSourceCollection(**input_kwargs)


class ProxyDataDescriptor(object):
    """Base class for data descriptors used in DataProxyBase subclasses.

    Subclasses should either not define __init__ or should call the base class
    __init__ explicitly: super().__init__(self, name, dtype)
    """

    def __init__(self, name: str, dtype: ResultTypeVar = None):
        self._name = name
        # TODO: We should not allow dtype==None, but we currently have a weak data
        #  model that does not allow good support of structured Futures.
        if dtype is not None:
            assert isinstance(dtype, type)
            assert issubclass(dtype, valid_result_types)
        self._dtype = dtype


class DataProxyMeta(type):
    # Key word arguments consumed by __prepare__
    _prepare_keywords = ('descriptors',)

    @classmethod
    def __prepare__(mcs, name, bases, descriptors: collections.abc.Mapping = None):
        """Allow dynamic sub-classing.

        DataProxy class definitions are collections of data descriptors. This
        class method allows subclasses to give the descriptor names and type(s)
        in the class declaration as arguments instead of as class attribute
        assignments.

=======

            Raises:
                exceptions.ProtocolError if function signature cannot be determined to be valid.

            Returns:
                InputCollectionDescription for the function input signature.
        """
        # First, inspect the function.
        assert callable(function)
        signature = inspect.signature(function)
        # The function must have clear and static input schema
        # Make sure that all parameters have clear names, whether or not they are used in a call.
        for name, param in signature.parameters.items():
            disallowed = any([param.kind == param.POSITIONAL_ONLY,
                              param.kind == param.VAR_POSITIONAL,
                              param.kind == param.VAR_KEYWORD])
            if disallowed:
                raise exceptions.ProtocolError(
                    'Cannot wrap function. Operations must have well-defined parameter names.')
            if param.name == 'input':
                raise exceptions.ProtocolError('Function signature includes the (reserved) "input" keyword argument.')
        description = collections.OrderedDict()
        for param in signature.parameters.values():
            if param.name == 'output':
                # Wrapped functions may accept the output parameter to publish results, but
                # that is not part of the Operation input signature.
                continue
            if param.annotation == param.empty:
                if param.default == param.empty or param.default is None:
                    raise exceptions.ProtocolError('Could not infer parameter type for {}'.format(param.name))
                dtype = type(param.default)
                if isinstance(dtype, collections.abc.Iterable) \
                        and not isinstance(dtype, (str, bytes, collections.abc.Mapping)):
                    dtype = datamodel.NDArray
            else:
                dtype = param.annotation
            description[param.name] = param.replace(annotation=dtype)
        return InputCollectionDescription(description.items())

    def bind(self, *args, **kwargs) -> DataSourceCollection:
        """Create a compatible DataSourceCollection from provided arguments.

        Pre-process input and function signature to get named input arguments.

        This is a helper function to allow calling code to characterize the
        arguments in a Python function call with hints from the factory that is
        initializing an operation. Its most useful functionality is to allow a
        factory to accept positional arguments where named inputs are usually
        required. It also allows data sources to participate in multiple
        DataSourceCollections with minimal constraints.

        Note that the returned object has had data populated from any defaults
        described in the InputCollectionDescription.

        See wrapped_function_runner() and describe_function_input().
        """
        # For convenience, accept *args, but convert to **kwargs to pass to Operation.
        # Factory accepts an unadvertised `input` keyword argument that is used as a default kwargs dict.
        # If present, kwargs['input'] is treated as an input "pack" providing _default_ values.
        input_kwargs = collections.OrderedDict()
        if 'input' in kwargs:
            provided_input = kwargs.pop('input')
            if provided_input is not None:
                input_kwargs.update(provided_input)
        # `function` may accept an `output` keyword argument that should not be supplied to the factory.
        for key, value in kwargs.items():
            if key == 'output':
                raise exceptions.UsageError('Invalid keyword argument: output (reserved).')
            input_kwargs[key] = value
        try:
            bound_arguments = self.signature.bind_partial(*args, **input_kwargs)
        except TypeError as e:
            raise exceptions.UsageError('Could not bind operation parameters to function signature.') from e
        assert 'output' not in bound_arguments.arguments
        bound_arguments.apply_defaults()
        assert 'input' not in bound_arguments.arguments
        input_kwargs = collections.OrderedDict([pair for pair in bound_arguments.arguments.items()])
        if 'output' in input_kwargs:
            input_kwargs.pop('output')
        return DataSourceCollection(**input_kwargs)


class ProxyDataDescriptor(object):
    """Base class for data descriptors used in DataProxyBase subclasses.

    Subclasses should either not define __init__ or should call the base class
    __init__ explicitly: super().__init__(self, name, dtype)
    """

    def __init__(self, name: str, dtype: ResultTypeVar = None):
        self._name = name
        # TODO: We should not allow dtype==None, but we currently have a weak data
        #  model that does not allow good support of structured Futures.
        if dtype is not None:
            assert isinstance(dtype, type)
            assert issubclass(dtype, valid_result_types)
        self._dtype = dtype


class DataProxyMeta(type):
    # Key word arguments consumed by __prepare__
    _prepare_keywords = ('descriptors',)

    @classmethod
    def __prepare__(mcs, name, bases, descriptors: collections.abc.Mapping = None):
        """Allow dynamic sub-classing.

        DataProxy class definitions are collections of data descriptors. This
        class method allows subclasses to give the descriptor names and type(s)
        in the class declaration as arguments instead of as class attribute
        assignments.

>>>>>>> 9ed3d22a
            class MyProxy(DataProxyBase, descriptors={name: MyDescriptor() for name in datanames}): pass

        Note:
            If we are only using this metaclass for the __prepare__ hook by the
            time we require Python >= 3.6, we could reimplement __prepare__ as
            DataProxyBase.__init_subclass__ and remove this metaclass.
        """
        if descriptors is None:
            return {}
        else:
            return descriptors

    def __new__(cls, name, bases: typing.Iterable, namespace, **kwargs):
        for key in kwargs:
            if key not in DataProxyMeta._prepare_keywords:
                raise exceptions.ApiError('Unexpected class creation keyword: {}'.format(key))
        # See note about DataProxyBase._reserved.
        if '_reserved' not in namespace and not any(hasattr(base, '_reserved') for base in bases):
            raise exceptions.ApiError(
                'We currently expect DataProxy classes to provide a list of reserved attribute names.')
        for key in namespace:
            # Here we can check conformance with naming and typing rules.
            assert isinstance(key, str)
            if key.startswith('_'):
                # Skip non-public attributes.
                continue
            descriptor = namespace[key]
            # The purpose of the current data proxies is to serve as a limited namespace
            # containing only descriptors of a certain type. In the future, these proxies
            # may be flattened into a facet of a richer OperationHandle class
            # (this metaclass may become a decorator on an implementation class),
            # but for now we check that the class is being used according to the
            # documented framework. A nearer term update could be to restrict the
            # type of the data descriptor:
            # TODO: Use a member type of the derived cls (or a mix-in base) to specify a particular
            #  ProxyDataDescriptor subclass.
            # Also, see note about DataProxyBase._reserved
            if not isinstance(descriptor, ProxyDataDescriptor):
                if key not in namespace['_reserved'] and not any(key in getattr(base, '_reserved') for base in
                                                                 bases if hasattr(base, '_reserved')):
                    raise exceptions.ApiError('Unexpected data proxy attribute {}: {}'.format(key, repr(descriptor)))
            else:
                assert isinstance(descriptor, ProxyDataDescriptor)
                if not isinstance(descriptor._name, str) or descriptor._name == '':
                    descriptor._name = key
                else:
                    if descriptor._name != key:
                        raise exceptions.ApiError(
                            'Descriptor internal name {} does not match attribute name {}'.format(
                                descriptor._name, key))
        return type.__new__(cls, name, bases, namespace)

    # TODO: This keyword argument stripping is not necessary in more recent Python versions.
    # When Python minimum required version is increased, check if we can remove this.
    def __init__(cls, name, bases, namespace, **kwargs):
        for key in kwargs:
            if key not in DataProxyMeta._prepare_keywords:
                raise exceptions.ApiError('Unexpected class initialization keyword: {}'.format(key))
        super().__init__(name, bases, namespace)


class DataProxyBase(object, metaclass=DataProxyMeta):
    """Limited interface to managed resources.

    Inherit from DataProxy to specialize an interface to an ``instance``.
    In the derived class, either do not define ``__init__`` or be sure to
    initialize the super class (DataProxy) with an instance of the object
    to be proxied.

    A class deriving from DataProxyBase allows its instances to provide a namespace
    for proxies to named data by defining attributes that are data descriptors
    (subclasses of ProxyDataDescriptor).
    The ProxyDataDescriptors are accessed as attributes of the
    data proxy instance or by iterating on items(). Attributes that are not
    ProxyDataDescriptors are possible, but will not be returned by items() which
    is a necessary part of gmxapi execution protocol.

    Acts as an owning handle to the resources provide by ``instance``,
    preventing the reference count of ``instance`` from going to zero for the
    lifetime of the proxy object.

    When sub-classing DataProxyBase, data descriptors can be passed as a mapping
    to the ``descriptors`` key word argument in the class declaration. This
    allows data proxy subclasses to be easily defined dynamically.

        mydescriptors = {'foo': Publisher('foo', int), 'data': Publisher('data', float)}
        ...
        class MyDataProxy(DataProxyBase, descriptors=mydescriptors): pass
        assert hasattr(MyDataProxy, 'foo')

    """
    # This class attribute (which subclasses are free to replace to augment) is an
    # indication of a problem with the current data model. If we are allowing
    # reserved words that would otherwise be valid data names, there is not a
    # compelling reason for separate data proxy classes: we throw away the assertion
    # that we are preparing a clean namespace and we could have accomplished the
    # class responsibilities in the Operation handle with just descriptor classes.
    # If we want the clean namespace, we should figure out how to keep this interface
    # from growing and/or have some "hidden" internal interface.
    _reserved = ('ensemble_width', 'items')

    # This class can be expanded to be the attachment point for a metaclass for
    # data proxies such as PublishingDataProxy or OutputDataProxy, which may be
    # defined very dynamically and concisely as a set of Descriptors and a type()
    # call.
    # If development in this direction does not materialize, then this base
    # class is not very useful and should be removed.
    def __init__(self, instance: 'SourceResource', client_id: int = None):
        """Get partial ownership of a resource provider.

        Arguments:
            instance : resource-owning object
            client_id : identifier for client holding the resource handle (e.g. ensemble member id)
<<<<<<< HEAD

        If client_id is not provided, the proxy scope is for all clients.
        """
        # TODO: Decide whether _resource_instance is public or not.
        # Note: currently commonly needed for subclass implementations.
        self._resource_instance = instance
        # Developer note subclasses should handle self._client_identifier == None
        self._client_identifier = client_id

    @property
    def ensemble_width(self) -> int:
        return self._resource_instance.width()

    @classmethod
    def items(cls):
        """Generator for tuples of attribute name and descriptor instance.

        This almost certainly doesn't do quite what we want...
        """
        for name, value in cls.__dict__.items():
            if isinstance(value, ProxyDataDescriptor):
                yield name, value
=======
>>>>>>> 9ed3d22a

        If client_id is not provided, the proxy scope is for all clients.
        """
        # TODO: Decide whether _resource_instance is public or not.
        # Note: currently commonly needed for subclass implementations.
        self._resource_instance = instance
        # Developer note subclasses should handle self._client_identifier == None
        self._client_identifier = client_id

<<<<<<< HEAD
=======
    @property
    def ensemble_width(self) -> int:
        return self._resource_instance.width()

    @classmethod
    def items(cls):
        """Generator for tuples of attribute name and descriptor instance.

        This almost certainly doesn't do quite what we want...
        """
        for name, value in cls.__dict__.items():
            if isinstance(value, ProxyDataDescriptor):
                yield name, value


>>>>>>> 9ed3d22a
class Publisher(ProxyDataDescriptor):
    """Data descriptor for write access to a specific named data resource.

    For a wrapped function receiving an ``output`` argument, provides the
    accessors for an attribute on the object passed as ``output``. Maps
    read and write access by the wrapped function to appropriate details of
    the resource manager.

    Used internally to implement settable attributes on PublishingDataProxy.
    Allows PublishingDataProxy to be dynamically defined in the scope of the
    operation.function_wrapper closure. Each named output is represented by
    an instance of Publisher in the PublishingDataProxy class definition for
    the operation.

    Ref: https://docs.python.org/3/reference/datamodel.html#implementing-descriptors

    Collaborations:
    Relies on implementation details of ResourceManager.
    """

    def __get__(self, instance: DataProxyBase, owner):
        if instance is None:
            # The current access has come through the class attribute of owner class
            return self
        resource_manager = instance._resource_instance
        client_id = instance._client_identifier
        # TODO: Fix API scope.
        # Either this class is a detail of the same implementation as ResourceManager,
        # or we need to enforce that instance._resource_instance provides _data (or equivalent)
        assert isinstance(resource_manager, ResourceManager)
        if client_id is None:
            return getattr(resource_manager._data, self._name)
        else:
            return getattr(resource_manager._data, self._name)[client_id]

    def __set__(self, instance: DataProxyBase, value):
        resource_manager = instance._resource_instance
        # TODO: Fix API scope.
        # Either this class is a detail of the same implementation as ResourceManager,
        # or we need to enforce that instance._resource_instance provides _data (or equivalent)
        assert isinstance(resource_manager, ResourceManager)
        client_id = instance._client_identifier
        resource_manager.set_result(name=self._name, value=value, member=client_id)

    def __repr__(self):
        return 'Publisher(name={}, dtype={})'.format(self._name, self._dtype.__qualname__)

<<<<<<< HEAD

def define_publishing_data_proxy(output_description) -> typing.Type[DataProxyBase]:
    """Returns a class definition for a PublishingDataProxy for the provided output description."""
    # This dynamic type creation hides collaborations with things like make_datastore.
    # We should encapsulate these relationships in Context details, explicit collaborations
    # between specific operations and Contexts, and in groups of Operation definition helpers.

    descriptors = collections.OrderedDict([(name, Publisher(name)) for name in output_description])

    class PublishingDataProxy(DataProxyBase, descriptors=descriptors):
        """Handler for write access to the `output` of an operation.

=======

def define_publishing_data_proxy(output_description) -> typing.Type[DataProxyBase]:
    """Returns a class definition for a PublishingDataProxy for the provided output description."""
    # This dynamic type creation hides collaborations with things like make_datastore.
    # We should encapsulate these relationships in Context details, explicit collaborations
    # between specific operations and Contexts, and in groups of Operation definition helpers.

    descriptors = collections.OrderedDict([(name, Publisher(name)) for name in output_description])

    class PublishingDataProxy(DataProxyBase, descriptors=descriptors):
        """Handler for write access to the `output` of an operation.

>>>>>>> 9ed3d22a
        Acts as a sort of PublisherCollection.
        """

    return PublishingDataProxy


class SourceResource(abc.ABC):
    """Resource Manager for a data provider.

    Supports Future instances in a particular context.
    """

    # Note: ResourceManager members not yet included:
    # future(), _data, set_result.
<<<<<<< HEAD

    OutputDataProxyType = typing.TypeVar('OutputDataProxyType', bound=DataProxyBase)

    # This might not belong here. Maybe separate out for a OperationHandleManager?
    @abc.abstractmethod
    def data(self) -> OutputDataProxyType:
        """Get the output data proxy."""
        # Warning: this should probably be renamed, but "output_data_proxy" is already
        # a member in at least one derived class.
        ...

    @abc.abstractmethod
    def is_done(self, name: str) -> bool:
        return False

    @abc.abstractmethod
    def get(self, name: str) -> 'OutputData':
        ...

    @abc.abstractmethod
    def update_output(self):
        """Bring the _data member up to date and local."""
        pass

    @abc.abstractmethod
    def reset(self):
        """Recursively reinitialize resources.

        Set the resource manager to its initialized state.
        All outputs are marked not "done".
        All inputs supporting the interface have ``_reset()`` called on them.
        """

    @abc.abstractmethod
    def width(self) -> int:
        """Ensemble width of the managed resources."""
        ...


class StaticSourceManager(SourceResource):
    """Provide the resource manager interface for local static data.

    Allow data transformations on the proxied resource.

    Keyword Args:
        proxied_data: A gmxapi supported data object.
        width: Size of (one-dimensional) shaped data produced by function.
        function: Transformation to perform on the managed data.

    The callable passed as ``function`` must accept a single argument. The
    argument will be an iterable when proxied_data represents an ensemble,
    or an object of the same type as proxied_data otherwise.
    """
    OutputDataProxyType = typing.TypeVar('OutputDataProxyType', bound=DataProxyBase)

    def __init__(self, *, name: str, proxied_data, width: int, function: typing.Callable):
        assert not isinstance(proxied_data, Future)
        if hasattr(proxied_data, 'width'):
            # Ensemble data source
            assert hasattr(proxied_data, 'source')
            self._result = function(proxied_data.source)
        else:
            self._result = function(proxied_data)
        if width > 1:
            if isinstance(self._result, (str, bytes)):
                # In this case, do not implicitly broadcast
                raise exceptions.ValueError('"function" produced data incompatible with "width".')
            else:
                if not isinstance(self._result, collections.abc.Iterable):
                    raise exceptions.DataShapeError(
                        'Expected iterable of size {} but "function" result is not iterable.')
            data = list(self._result)
            size = len(data)
            if len(data) != width:
                raise exceptions.DataShapeError(
                    'Expected iterable of size {} but "function" produced a {} of size {}'.format(width, type(data),
                                                                                                  size))
            dtype = type(data[0])
        else:
            if width != 1:
                raise exceptions.ValueError('width must be an integer 1 or greater.')
            dtype = type(self._result)
            if issubclass(dtype, (list, tuple)):
                dtype = datamodel.NDArray
                data = [datamodel.ndarray(self._result)]
            elif isinstance(self._result, collections.abc.Iterable):
                if not isinstance(self._result, (str, bytes)):
                    raise exceptions.ValueError(
                        'Expecting width 1 but "function" produced iterable type {}.'.format(type(self._result)))
                else:
                    dtype = str
                    data = [str(self._result)]
            else:
                data = [self._result]
        description = ResultDescription(dtype=dtype, width=width)
        self._data = OutputData(name=name, description=description)
        for member in range(width):
            self._data.set(data[member], member=member)

        output_collection_description = OutputCollectionDescription(**{name: dtype})
        self.output_data_proxy = define_output_data_proxy(output_description=output_collection_description)

    def is_done(self, name: str) -> bool:
        return True

    def get(self, name: str) -> 'OutputData':
        assert self._data.name == name
        return self._data

    def data(self) -> OutputDataProxyType:
        return self.output_data_proxy(self)

    def width(self) -> int:
        # TODO: It looks like the OutputData ResultDescription probably belongs
        #  in the public interface.
        return self._data._description.width

    def update_output(self):
        pass

    def reset(self):
        pass

=======

    OutputDataProxyType = typing.TypeVar('OutputDataProxyType', bound=DataProxyBase)

    # This might not belong here. Maybe separate out for a OperationHandleManager?
    @abc.abstractmethod
    def data(self) -> OutputDataProxyType:
        """Get the output data proxy."""
        # Warning: this should probably be renamed, but "output_data_proxy" is already
        # a member in at least one derived class.
        ...

    @abc.abstractmethod
    def is_done(self, name: str) -> bool:
        return False

    @abc.abstractmethod
    def get(self, name: str) -> OutputData:
        ...

    @abc.abstractmethod
    def update_output(self):
        """Bring the _data member up to date and local."""
        pass

    @abc.abstractmethod
    def reset(self):
        """Recursively reinitialize resources.

        Set the resource manager to its initialized state.
        All outputs are marked not "done".
        All inputs supporting the interface have ``_reset()`` called on them.
        """

    @abc.abstractmethod
    def width(self) -> int:
        """Ensemble width of the managed resources."""
        ...


class StaticSourceManager(SourceResource):
    """Provide the resource manager interface for local static data.

    Allow data transformations on the proxied resource.

    Keyword Args:
        proxied_data: A gmxapi supported data object.
        width: Size of (one-dimensional) shaped data produced by function.
        function: Transformation to perform on the managed data.

    The callable passed as ``function`` must accept a single argument. The
    argument will be an iterable when proxied_data represents an ensemble,
    or an object of the same type as proxied_data otherwise.
    """
    OutputDataProxyType = typing.TypeVar('OutputDataProxyType', bound=DataProxyBase)

    def __init__(self, *, name: str, proxied_data, width: int, function: typing.Callable):
        assert not isinstance(proxied_data, Future)
        if hasattr(proxied_data, 'width'):
            # Ensemble data source
            assert hasattr(proxied_data, 'source')
            self._result = function(proxied_data.source)
        else:
            self._result = function(proxied_data)
        if width > 1:
            if isinstance(self._result, (str, bytes)):
                # In this case, do not implicitly broadcast
                raise exceptions.ValueError('"function" produced data incompatible with "width".')
            else:
                if not isinstance(self._result, collections.abc.Iterable):
                    raise exceptions.DataShapeError(
                        'Expected iterable of size {} but "function" result is not iterable.')
            data = list(self._result)
            size = len(data)
            if len(data) != width:
                raise exceptions.DataShapeError(
                    'Expected iterable of size {} but "function" produced a {} of size {}'.format(width, type(data),
                                                                                                  size))
            dtype = type(data[0])
        else:
            if width != 1:
                raise exceptions.ValueError('width must be an integer 1 or greater.')
            dtype = type(self._result)
            if issubclass(dtype, (list, tuple)):
                dtype = datamodel.NDArray
                data = [datamodel.ndarray(self._result)]
            elif isinstance(self._result, collections.abc.Iterable):
                if not isinstance(self._result, (str, bytes)):
                    raise exceptions.ValueError(
                        'Expecting width 1 but "function" produced iterable type {}.'.format(type(self._result)))
                else:
                    dtype = str
                    data = [str(self._result)]
            else:
                data = [self._result]
        description = ResultDescription(dtype=dtype, width=width)
        self._data = OutputData(name=name, description=description)
        for member in range(width):
            self._data.set(data[member], member=member)

        output_collection_description = OutputCollectionDescription(**{name: dtype})
        self.output_data_proxy = define_output_data_proxy(output_description=output_collection_description)

    def is_done(self, name: str) -> bool:
        return True

    def get(self, name: str) -> 'OutputData':
        assert self._data.name == name
        return self._data

    def data(self) -> OutputDataProxyType:
        return self.output_data_proxy(self)

    def width(self) -> int:
        # TODO: It looks like the OutputData ResultDescription probably belongs
        #  in the public interface.
        return self._data._description.width

    def update_output(self):
        pass

    def reset(self):
        pass

>>>>>>> 9ed3d22a

class ProxyResourceManager(SourceResource):
    """Act as a resource manager for data managed by another resource manager.

    Allow data transformations on the proxied resource.

    Keyword Args:
        proxied_future: An object implementing the Future interface.
        width: Size of (one-dimensional) shaped data produced by function.
        function: Transformation to perform on the result of proxied_future.

    The callable passed as ``function`` must accept a single argument, which will
    be an iterable when proxied_future represents an ensemble, or an object of
    type proxied_future.description.dtype otherwise.
    """

    def __init__(self, proxied_future: 'Future', width: int, function: typing.Callable):
        self._done = False
        self._proxied_future = proxied_future
        self._width = width
        self.name = self._proxied_future.name
        self._result = None
        assert callable(function)
        self.function = function

    def width(self) -> int:
        return self._width

    def reset(self):
        self._done = False
        self._proxied_future._reset()
        self._result = None

    def is_done(self, name: str) -> bool:
        return self._done

    def get(self, name: str):
        if name != self.name:
            raise exceptions.ValueError('Request for unknown data.')
        if not self.is_done(name):
            raise exceptions.ProtocolError('Data not ready.')
        result = self.function(self._result)
        if self._width != 1:
            # TODO Fix this typing nightmare:
            #  ResultDescription should be fully knowable and defined when the resource manager is initialized.
            data = OutputData(name=self.name, description=ResultDescription(dtype=type(result[0]), width=self._width))
            for member, value in enumerate(result):
                data.set(value, member)
        else:
            data = OutputData(name=self.name, description=ResultDescription(dtype=type(result), width=self._width))
            data.set(result, 0)
        return data

    def update_output(self):
        self._result = self._proxied_future.result()
        self._done = True

    def data(self) -> DataProxyBase:
        raise exceptions.ApiError('ProxyResourceManager cannot yet manage a full OutputDataProxy.')


class AbstractOperation(abc.ABC):
    """Client interface to an operation instance (graph node)."""
    OutputDataProxyType = typing.TypeVar('OutputDataProxyType', bound=DataProxyBase)

    @abc.abstractmethod
    def run(self):
        """Assert execution of an operation.

        After calling run(), the operation results are guaranteed to be available
        in the local context.
        """

    @property
    @abc.abstractmethod
    def output(self) -> OutputDataProxyType:
        """Get a proxy collection to the output of the operation.

        Developer note: The 'output' property exists to isolate the namespace of
        output data from other operation handle attributes and we should consider
        whether it is actually necessary or helpful. To facilitate its possible
        future removal, do not enrich its interface beyond that of a collection
        of OutputDescriptor attributes.
        """
        ...

<<<<<<< HEAD
    # TODO: Factory for translating an operation from one context to another.
    # Interact with OperationDetails.operation_director
    # E.g.
    #
    #     @classmethod
    #     @abc.abstractmethod
    #     def factory(cls, context=None, input: typing.Mapping = None) -> 'AbstractOperationHandle':
    #         """Dispatch an Operation factory for the given Context and input."""
    #         ...

=======
>>>>>>> 9ed3d22a

class OperationDetailsBase(abc.ABC):
    """Abstract base class for Operation details in this module's Python Context.

    Provides necessary interface for use with gmxapi.operation.ResourceManager.
    Separates the details of an Operation from those of the ResourceManager in
    a given Context.

    OperationDetails classes are almost stateless, serving mainly to compose implementation
    details. Instances (operation objects) provide the Context-dependent interfaces
    for a specific node in a work graph.

    OperationDetails subclasses are created dynamically by function_wrapper and
    make_operation.

    Developer note: when subclassing, note that the ResourceManager is responsible
    for managing Operation state. Do not add instance data members related to
    computation or output state.

    TODO: determine what is acceptable instance data and/or initialization information.
    Note that currently the subclass in function_wrapper has _no_ initialization input,
    but does not yet handle input-dependent output specification or node fingerprinting.
    It seems likely that instance initialization will require some characterization of
    supplied input, but nothing else. Even that much is not necessary if the instance
    is completely stateless, but that would require additional parameters to the member
    functions. However, an instance should be tied to a specific ResourceManager and
    Context, so weak references to these would be reasonable.
    """
<<<<<<< HEAD
    # get a symbol we can use to annotate input and output types more specifically.
    Resources = typing.TypeVar('Resources')
    OutputDataProxyType = typing.TypeVar('OutputDataProxyType', bound=DataProxyBase)
=======
    # get symbols we can use to annotate input and output types more specifically.
    Resources = typing.TypeVar('Resources')
    # Having two TypeVars here probably has no semantic effect here, but it improves
    # readability, and allows for cleaner migration if we want to use stronger typing
    # or generics in the future.
    OutputDataProxyType = typing.TypeVar('OutputDataProxyType', bound=DataProxyBase)
    PublishingDataProxyType = typing.TypeVar('PublishingDataProxyType', bound=DataProxyBase)
>>>>>>> 9ed3d22a

    @classmethod
    @abc.abstractmethod
    def signature(cls) -> InputCollectionDescription:
        """Mapping of named inputs and input type.

        Used to determine valid inputs before an Operation node is created.
<<<<<<< HEAD
=======

        Collaborations:
            Related to the operation resource factory for this context.

        ..  todo::
            Better unification of this protocol, InputCollectionDescription, and
            resource factory.
>>>>>>> 9ed3d22a
        """
        ...

    @abc.abstractmethod
    def output_description(self) -> OutputCollectionDescription:
        """Mapping of available outputs and types for an existing Operation node."""
        ...

    @abc.abstractmethod
<<<<<<< HEAD
    def publishing_data_proxy(self, *, instance, client_id) -> OutputDataProxyType:
=======
    def publishing_data_proxy(self, *, instance: SourceResource, client_id) -> PublishingDataProxyType:
>>>>>>> 9ed3d22a
        """Factory for Operation output publishing resources.

        Used internally when the operation is run with resources provided by instance."""
        ...

    @abc.abstractmethod
<<<<<<< HEAD
    def output_data_proxy(self, instance) -> OutputDataProxyType:
=======
    def output_data_proxy(self, instance: SourceResource) -> OutputDataProxyType:
>>>>>>> 9ed3d22a
        """Get an object that can provide Futures for output data managed by instance."""
        ...

    @abc.abstractmethod
    def make_datastore(self, ensemble_width: int) -> typing.Mapping[str, OutputData]:
        """Create a container to hold the resources for this operation node.

        Used internally by the resource manager when setting up the node.
        Evolution of the C++ framework for creating the Operation SessionResources
        object will inform the future of this and the resource_director method.
        """
        ...

    @abc.abstractmethod
    def __call__(self, resources: Resources):
        """Execute the operation with provided resources.

        Resources are prepared in an execution context with aid of resource_director()

        After the first call, output data has been published and is trivially
        available through the output_data_proxy()
        """
        ...

    @classmethod
    @abc.abstractmethod
    def make_uid(cls, input: 'DataEdge') -> str:
        """The unique identity of an operation node tags the output with respect to the input.

        Combines information on the Operation details and the input to uniquely
        identify the Operation node.

        Arguments:
            input : A (collection of) data source(s) that can provide Fingerprints.

        Used internally by the Context to manage ownership of data sources, to
        locate resources for nodes in work graphs, and to manage serialization,
        deserialization, and checkpointing of the work graph.

        The UID is a detail of the generic Operation that _should_ be independent
        of the Context details to allow the framework to manage when and where
        an operation is executed.

        TODO: We probably don't want to allow Operations to single-handedly determine their
         own uniqueness, but they probably should participate in the determination with the Context.

        TODO: Context implementations should be allowed to optimize handling of
         equivalent operations in different sessions or work graphs, but we do not
         yet guarantee that UIDs are globally unique!

        To be refined...
        """
        ...

    @classmethod
    @abc.abstractmethod
<<<<<<< HEAD
    def resource_director(cls, *, input, output) -> Resources:
=======
    def resource_director(cls, *, input, output: PublishingDataProxyType) -> Resources:
>>>>>>> 9ed3d22a
        """a Director factory that helps build the Session Resources for the function.

        The Session launcher provides the director with all of the resources previously
        requested/negotiated/registered by the Operation. The director uses details of
        the operation to build the resources object required by the operation runner.

        For the Python Context, the protocol is for the Context to call the
        resource_director instance method, passing input and output containers.
        (See, for example, gmxapi.operation.PyFunctionRunnerResources)
        """
        ...

    @classmethod
    def operation_director(cls, *args, context: 'Context', label=None, **kwargs) -> AbstractOperation:
        """Dispatching Director for adding a work node.

        A Director for input of a particular sort knows how to reconcile
        input with the requirements of the Operation and Context node builder.
        The Director (using a less flexible / more standard interface)
        builds the operation node using a node builder provided by the Context.

        This is essentially the creation method, instead of __init__, but the
        object is created and owned by the framework, and the caller receives
        an OperationHandle instead of a reference to an instance of cls.

        # TODO: We need a way to compose this functionality for arbitrary Contexts.
        # That likely requires traits on the Contexts, and registration of Context
        # implementations. It seems likely that an Operation will register Director
        # implementations on import, and dispatching will be moved to the Context
        # implementations, which can either find an appropriate OperationDirector
        # or raise a compatibility error. To avoid requirements on import order of
        # Operations and Context implementations, we can change this to a non-abstract
        # dispatching method, requiring registration in the global gmxapi.context
        # module, or get rid of this method and use something like pkg_resources
        # "entry point" groups for independent registration of Directors and Contexts,
        # each annotated with relevant traits. E.g.:
        # https://setuptools.readthedocs.io/en/latest/setuptools.html#dynamic-discovery-of-services-and-plugins
        """
        if not isinstance(context, Context):
            raise exceptions.UsageError('Context instance needed for dispatch.')
        # TODO: use Context characteristics rather than isinstance checks.
        if isinstance(context, ModuleContext):
            construct = OperationDirector(*args, operation_details=cls, context=context, label=label, **kwargs)
            return construct()
        elif isinstance(context, SubgraphContext):
            construct = OperationDirector(*args, operation_details=cls, context=context, label=label, **kwargs)
            return construct()
        else:
            raise exceptions.ApiError('Cannot dispatch operation_director for context {}'.format(context))


# TODO: Implement observer pattern for edge->node data flow.
# Step 0: implement subject interface subscribe()
# Step 1: implement subject interface get_state()
# Step 2: implement observer interface update()
# Step 3: implement subject interface notify()
# Step 4: implement observer hook to support substantial change in source that
#         invalidates downstream fingerprinting, such as a new subgraph iteration.
# class Observer(object):
#     """Abstract base class for data observers."""
#     def rebind(self, edge: DataEdge):
#         """Recreate the Operation at the consuming end of the DataEdge."""


class Future(object):
    """gmxapi data handle.

    Future is currently more than a Future right now. (should be corrected / clarified.)
    Future is also a facade to other features of the data provider.

    Future objects are the most atomic interface between Contexts. User scripts
    may hold Futures from which they extract data with result(). Operation output
    used as input for another Operation can be decomposed such that the Operation
    factory has only Future objects in its input.

    TODO: ``subscribe`` method allows consumers to bind as Observers.

    TODO: extract the abstract class for input inspection?
    Currently abstraction is handled through SourceResource subclassing.
    """

    def __init__(self, resource_manager: SourceResource, name: str, description: ResultDescription):
        self.name = name
        if not isinstance(description, ResultDescription):
            raise exceptions.ValueError('Need description of requested data.')
        self.resource_manager = resource_manager
        self.description = description

    def result(self):
        """Fetch data to the caller's Context.

        Returns an object of the concrete type specified according to
        the operation that produces this Result.
<<<<<<< HEAD
        """
        self.resource_manager.update_output()
        assert self.resource_manager.is_done(self.name)
        # Return ownership of concrete data
        handle = self.resource_manager.get(self.name)
        return handle.data

    def _reset(self):
        """Mark the Future "not done" to allow reexecution.

        Invalidates cached results, resets "done" markers in data sources, and
        triggers _reset recursively.

        Note: this is a hack that is inconsistent with the plan of unique mappings
        of inputs to outputs, but allows a quick prototype for looping operations.
        """
        self.resource_manager.reset()

=======

        Ensemble data are returned as a list. Scalar results or results from single
        member ensembles are returned as scalars.
        """
        self.resource_manager.update_output()
        assert self.resource_manager.is_done(self.name)
        # Return ownership of concrete data
        handle = self.resource_manager.get(self.name)

        # For intuitive use in non-ensemble cases, we represent data as bare scalars
        # when possible. It is easier for users to cast scalars to lists of length 1
        # than to introspect their own code to determine if a list of length 1 is
        # part of an ensemble or not. The data model will become clearer as we
        # develop more robust handling of multidimensional data and data flow topologies.
        # In the future,
        # we may distinguish between data of shape () and shape (1,), but we will need
        # to be careful with semantics. We are already starting to adopt a rule-of-thumb
        # that data objects assume the minimum dimensionality necessary unless told
        # otherwise, and we could make that a hard rule if it doesn't make other things
        # too difficult.
        if self.description.width == 1:
            return handle.data(member=0)
        else:
            return handle.data()

    def _reset(self):
        """Mark the Future "not done" to allow reexecution.

        Invalidates cached results, resets "done" markers in data sources, and
        triggers _reset recursively.

        Note: this is a hack that is inconsistent with the plan of unique mappings
        of inputs to outputs, but allows a quick prototype for looping operations.
        """
        self.resource_manager.reset()

>>>>>>> 9ed3d22a
    @property
    def dtype(self):
        return self.description.dtype

    def __getitem__(self, item):
        """Get a more limited view on the Future."""
        description = ResultDescription(dtype=self.dtype, width=self.description.width)
        # TODO: Use explicit typing when we have more thorough typing.
        description._dtype = None
        if self.description.width == 1:
            proxy = ProxyResourceManager(self,
                                         width=description.width,
                                         function=lambda value, key=item: value[key])
        else:
            proxy = ProxyResourceManager(self,
                                         width=description.width,
                                         function=lambda value, key=item:
                                         [subscriptable[key] for subscriptable in value])
        future = Future(proxy, self.name, description=description)
        return future


class OutputDescriptor(ProxyDataDescriptor):
    """Read-only data descriptor for proxied output access.

    Knows how to get a Future from a ResourceManager instance.
    """
    # TODO: Reconcile the internal implementation details with the visibility and
    #  usages of this class.

    def __get__(self, proxy: DataProxyBase, owner):
        if proxy is None:
            # Access through class attribute of owner class
            return self
<<<<<<< HEAD
=======
        if not isinstance(proxy._resource_instance, ResourceManager):
            raise exceptions.ApiError(
                'Data descriptor implementation assumes availability of a ResourceManager instance.')
>>>>>>> 9ed3d22a
        result_description = ResultDescription(dtype=self._dtype, width=proxy.ensemble_width)
        return proxy._resource_instance.future(name=self._name, description=result_description)


def define_output_data_proxy(output_description: OutputCollectionDescription) -> typing.Type[DataProxyBase]:
    descriptors = {name: OutputDescriptor(name, description) for name, description in output_description.items()}

    class OutputDataProxy(DataProxyBase, descriptors=descriptors):
        """Handler for read access to the `output` member of an operation handle.

        Acts as a sort of ResultCollection.

        A ResourceManager creates an OutputDataProxy instance at initialization to
        provide the ``output`` property of an operation handle.
        """

    # Note: the OutputDataProxy has an inherent ensemble shape in the context
    # in which it is used, but that is an instance characteristic, not part of this type definition.
    # TODO: (FR5) The current tool does not support topology changing operations.
    return OutputDataProxy


# In the longer term, Contexts could provide metaclasses that allow transformation or dispatching
# of the basic aspects of the operation protocols between Contexts or from a result handle into a
# new context, based on some attribute or behavior in the result handle.


# Encapsulate the description of the input data flow.
PyFuncInput = collections.namedtuple('Input', ('args', 'kwargs', 'dependencies'))


class SinkTerminal(object):
    """Operation input end of a data edge.

    In addition to the information in an InputCollectionDescription, includes
    topological information for the Operation node (ensemble width).

    Collaborations: Required for creation of a DataEdge. Created with knowledge
    of a DataSourceCollection instance and a InputCollectionDescription.
    """

    # TODO: This clearly maps to a Builder pattern.
    # I think we want to get the sink terminal builder from a factory parameterized by InputCollectionDescription,
    # add data source collections, and then build the sink terminal for the data edge.
    def __init__(self, input_collection_description: InputCollectionDescription):
        """Define an appropriate data sink for a new operation node.

        Resolve data sources and input description to determine connectability,
        topology, and any necessary implicit data transformations.

        :param data_source_collection: Collection of offered input data.
        :param input_collection_description: Available inputs for Operation
        :return: Fully formed description of the Sink terminal for a data edge to be created.

        Collaborations: Execution Context implementation.
        """
        self.ensemble_width = 1
        self.inputs = input_collection_description

    def update_width(self, width: int):
        if not isinstance(width, int):
            try:
                width = int(width)
            except TypeError:
                raise exceptions.TypeError('Need an integer width > 0.')
        if width < 1:
            raise exceptions.ValueError('Nonsensical ensemble width: {}'.format(int(width)))
        if self.ensemble_width != 1:
            if width != self.ensemble_width:
                raise exceptions.ValueError(
                    'Cannot change ensemble width {} to width {}.'.format(self.ensemble_width, width))
        self.ensemble_width = width

    def update(self, data_source_collection: DataSourceCollection):
        """Update the SinkTerminal with the proposed data provider."""
        for name, sink_dtype in self.inputs.items():
            if name not in data_source_collection:
                # If/when we accept data from multiple sources, we'll need some additional sanity checking.
                if not hasattr(self.inputs.signature.parameters[name], 'default'):
                    raise exceptions.UsageError('No data or default for {}'.format(name))
            else:
                # With a single data source, we need data to be in the source or have a default
                assert name in data_source_collection
                assert issubclass(sink_dtype, valid_result_types)
                source = data_source_collection[name]
                if isinstance(source, sink_dtype):
                    continue
                else:
                    if isinstance(source, collections.abc.Iterable) and not isinstance(source, (
                            str, bytes, collections.abc.Mapping)):
                        assert isinstance(source, datamodel.NDArray)
                        if sink_dtype != datamodel.NDArray:
                            # Implicit scatter
                            self.update_width(len(source))


class DataEdge(object):
    """State and description of a data flow edge.

    A DataEdge connects a data source collection to a data sink. A sink is an
    input or collection of inputs of an operation (or fused operation). An operation's
    inputs may be fed from multiple data source collections, but an operation
    cannot be fully instantiated until all of its inputs are bound, so the DataEdge
    is instantiated at the same time the operation is instantiated because the
    required topology of a graph edge may be determined by the required topology
    of another graph edge.

    A data edge has a well-defined topology only when it is terminated by both
    a source and sink. Creation requires that a source collection is compared to
    a sink description.

    Calling code initiates edge creation by passing well-described data sources
    to an operation factory. The data sources may be annotated with explicit scatter
    or gather commands.

    The resource manager for the new operation determines the
    required shape of the sink to handle all of the offered input.

    Broadcasting
    and transformations of the data sources are then determined and the edge is
    established.

    At that point, the fingerprint of the input data at each operation
    becomes available to the resource manager for the operation. The fingerprint
    has sufficient information for the resource manager of the operation to
    request and receive data through the execution context.

    Instantiating operations and data edges implicitly involves collaboration with
    a Context instance. The state of a given Context or the availability of a
    default Context through a module function may affect the ability to instantiate
    an operation or edge. In other words, behavior may be different for connections
    being made in the scripting environment versus the running Session, and implementation
    details can determine whether or not new operations or data flow can occur in
    different code environments.
    """

    class ConstantResolver(object):
        def __init__(self, value):
            self.value = value

        def __call__(self, member=None):
            return self.value

    def __init__(self, source_collection: DataSourceCollection, sink_terminal: SinkTerminal):
        # Adapters are callables that transform a source and node ID to local data.
        # Every key in the sink has an adapter.
        self.adapters = {}
        self.source_collection = source_collection
        self.sink_terminal = sink_terminal
        for name in sink_terminal.inputs:
            if name not in source_collection:
                if hasattr(sink_terminal.inputs[name], 'default'):
                    self.adapters[name] = self.ConstantResolver(sink_terminal.inputs[name])
                else:
                    # TODO: Initialize with multiple DataSourceCollections?
                    raise exceptions.ValueError('No source or default for required input "{}".'.format(name))
            else:
                source = source_collection[name]
                sink = sink_terminal.inputs[name]
                if isinstance(source, (str, bool, int, float, dict)):
                    if issubclass(sink, (str, bool, int, float, dict)):
                        self.adapters[name] = self.ConstantResolver(source)
                    else:
                        assert issubclass(sink, datamodel.NDArray)
                        self.adapters[name] = self.ConstantResolver(datamodel.ndarray([source]))
                elif isinstance(source, datamodel.NDArray):
                    if issubclass(sink, datamodel.NDArray):
                        # TODO: shape checking
                        # Implicit broadcast may not be what is intended
                        self.adapters[name] = self.ConstantResolver(source)
                    else:
                        if source.shape[0] != sink_terminal.ensemble_width:
                            raise exceptions.ValueError(
                                'Implicit broadcast could not match array source to ensemble sink')
                        else:
                            self.adapters[name] = lambda member, source=source: source[member]
                elif hasattr(source, 'result'):
                    # Handle data futures...
                    # If the Future is part of an ensemble, result() will return a list.
                    # Otherwise, it will return a single object.
                    ensemble_width = source.description.width
                    if ensemble_width == 1:
                        self.adapters[name] = lambda member, source=source: source.result()
                    else:
                        self.adapters[name] = lambda member, source=source: source.result()[member]
                else:
                    assert isinstance(source, EnsembleDataSource)
                    self.adapters[name] = lambda member, source=source: source.node(member)

    def reset(self):
        self.source_collection.reset()

    def resolve(self, key: str, member: int):
        return self.adapters[key](member=member)

    def sink(self, node: int) -> dict:
        """Consume data for the specified sink terminal node.

        Run-time utility delivers data from the bound data source(s) for the
        specified terminal that was configured when the edge was created.

        Terminal node is identified by a member index number.

        Returns:
            A Python dictionary of the provided inputs as local data (not Future).
        """
        results = {}
        sink_ports = self.sink_terminal.inputs
        for key in sink_ports:
            results[key] = self.resolve(key, node)
        return results


class ResourceManager(SourceResource):
    """Provides data publication and subscription services.

        Owns the data published by the operation implementation or served to consumers.
        Mediates read and write access to the managed data streams.

        This ResourceManager implementation is defined in conjunction with a
        run-time definition of an Operation that wraps a Python callable (function).
        ResourceManager is instantiated with a reference to the callable.

        When the Operation is run, the resource manager prepares resources for the wrapped
        function. Inputs provided to the Operation factory are provided to the
        function as keyword arguments. The wrapped function publishes its output
        through the (additional) ``output`` key word argument. This argument is
        a short-lived resource, prepared by the ResourceManager, with writable
        attributes named in the call to function_wrapper().

        After the Operation has run and the outputs published, the data managed
        by the ResourceManager is marked "done."

        Protocols:

        The data() method produces a read-only collection of outputs named for
        the Operation when the Operation's ``output`` attribute is accessed.

        publishing_resources() can be called once during the ResourceManager lifetime
        to provide the ``output`` object for the wrapped function. (Used by update_output().)

        update_output() brings the managed output data up-to-date with the input
        when the Operation results are needed. If the Operation has not run, an
        execution session is prepared with input and output arguments for the
        wrapped Python callable. Output is publishable only during this session.

    TODO: This functionality should evolve to be a facet of Context implementations.
     There should be no more than one ResourceManager instance per work graph
     node in a Context. This will soon be at odds with letting the ResourceManager
     be owned by an operation instance handle.
    TODO: The publisher and data objects can be more strongly defined through
     interaction between the Context and clients.

    Design notes:

    The normative pattern for updating data is to execute a node in the work
    graph, passing Resources for an execution Session to an operation runner.
    The resources and runner are dependent on the implementation details of
    the operation and the execution context, so logical execution may look
    like the following.

        resource_builder = ResourcesBuilder()
        runner_builder = RunnerBuilder()
        input_resource_director = input_resource_factory.director(input)
        output_resource_director = publishing_resource_factory.director(output)
        input_resource_director(resource_builder, runner_builder)
        output_resource_director(resource_builder, runner_builder)
        resources = resource_builder.build()
        runner = runner_builder.build()
        runner(resources)

    Only the final line is intended to be literal. The preceding code, if it
    exists in entirety, may be spread across several code comments.

    TODO: Data should be pushed, not pulled.
    Early implementations executed operation code and extracted results directly.
    While we need to be able to "wait for" results and alert the data provider that
    we are ready for input, we want to defer execution management and data flow to
    the framework.
    """

    @contextmanager
    def __publishing_context(self, ensemble_member=0):
        """Get a context manager for resolving the data dependencies of this node.

        The returned object is a Python context manager (used to open a `with` block)
        to define the scope in which the operation's output can be published.
        'output' type resources can be published exactly once, and only while the
        publishing context is active. (See operation.function_wrapper())

        Used internally to implement ResourceManager.publishing_resources()

        Responsibilities of the context manager are to:
            * (TODO) Make sure dependencies are resolved.
            * Make sure outputs are marked 'done' when leaving the context.

        """

        # TODO:
        # if self._data.done():
        #     raise exceptions.ProtocolError('Resources have already been published.')

        # I don't think we want the OperationDetails to need to know about ensemble data,
        # (though the should probably be allowed to), so we may need a separate interface
        # for the resource manager with built-in scope-limiting to a single ensemble member.
        # Right now, one Operation handle owns one ResourceManager (which takes care of
        # the ensemble details), which owns one OperationDetails (which has no ensemble knowledge).
        # It is the responsibility of the calling code to make sure the PublishingDataProxy
        # gets used correctly.

        # ref: https://docs.python.org/3/library/contextlib.html#contextlib.contextmanager
        try:
            if not self._done[ensemble_member]:
                resource = self._operation.publishing_data_proxy(instance=weakref.proxy(self),
                                                                 client_id=ensemble_member)
                yield resource
        except Exception as e:
            message = 'Uncaught {} while providing output-publishing resources for {}.'.format(repr(e), self._operation)
            raise exceptions.ApiError(message) from e
        finally:
            self._done[ensemble_member] = True

    def __init__(self, *, source: DataEdge, operation: OperationDetailsBase):
        """Initialize a resource manager for the inputs and outputs of an operation.
<<<<<<< HEAD

        Arguments:
            operation : implementation details for a Python callable
            input_fingerprint : Uniquely identifiable input data description

        """
        # Note: This implementation assumes there is one ResourceManager instance per data source,
        # so we only stash the inputs and dependency information for a single set of resources.
        # TODO: validate input_fingerprint as its interface becomes clear.
        self._input_edge = source
        self.ensemble_width = self._input_edge.sink_terminal.ensemble_width
        self._operation = operation

        self._data = self._operation.make_datastore(self.ensemble_width)

        # We store a rereference to the publishing context manager implementation
        # in a data structure that can only produce one per Python interpreter
        # (using list.pop()).
        # TODO: reimplement as a data descriptor
        #  so that PublishingDataProxy does not need a bound circular reference.
        self.__publishing_resources = [self.__publishing_context]

        self._done = [False] * self.ensemble_width
        self.__operation_entrance_counter = 0

    def width(self) -> int:
        return self.ensemble_width

    def reset(self):
        self.__operation_entrance_counter = 0
        self._done = [False] * self.ensemble_width
        self.__publishing_resources = [self.__publishing_context]
        for data in self._data.values():
            data.reset()
        self._input_edge.reset()
        assert self.__operation_entrance_counter == 0

    def done(self, member=None):
        if member is None:
            return all(self._done)
        else:
            return self._done[member]

    def set_result(self, name, value, member: int):
        try:
            for item in value:
                # In this specification, it is antithetical to publish Futures.
                if hasattr(item, 'result'):
                    raise exceptions.ApiError('Operation produced Future instead of real output.')
        except TypeError:
            # Ignore when `item` is not iterable.
            pass
        self._data[name].set(value=value, member=member)

    def is_done(self, name):
        return self._data[name].done

    def get(self, name: str):
        """

        Raises exceptions.ProtocolError if requested data is not local yet.
        Raises exceptions.ValueError if data is requested for an unknown name.
        """
        if name not in self._data:
            raise exceptions.ValueError('Request for unknown data.')
        if not self.is_done(name):
            raise exceptions.ProtocolError('Data not ready.')
        assert isinstance(self._data[name], OutputData)
        return self._data[name]

    def update_output(self):
        """Bring the output of the bound operation up to date.

        Execute the bound operation once if and only if it has not
        yet been run in the lifetime of this resource manager.

        Used internally to implement Futures for the local operation
        associated with this resource manager.

        TODO: We need a different implementation for an operation whose output
         is served by multiple resource managers. E.g. an operation whose output
         is available across the ensemble, but which should only be executed on
         a single ensemble member.
        """
        # This code is not intended to be reentrant. We make a modest attempt to
        # catch unexpected reentrance, but this is not (yet) intended to be a thread-safe
        # resource manager implementation.
        # TODO: Handle checking just the ensemble members this resource manager is responsible for.
        # TODO: Replace with a managed observer pattern. Update once when input is available in the Context.
        if not self.done():
            self.__operation_entrance_counter += 1
            if self.__operation_entrance_counter > 1:
                raise exceptions.ProtocolError('Bug detected: resource manager tried to execute operation twice.')
            if not self.done():
                # Note! This is a detail of the ResourceManager in a SerialContext
                for i in range(self.ensemble_width):
                    with self.local_input(i) as input:
                        # Note: Resources are marked "done" by the publishing system
                        # before the following context manager finishes exiting.
                        with self.publishing_resources()(ensemble_member=i) as output:
                            # self._runner(*input.args, output=output, **input.kwargs)
                            ####
                            # Here we can make _runner a thing that accepts session resources, and
                            # is created by specializable builders. Separate out the expression of
                            # inputs.
                            #
                            # resource_builder = OperationDetails.ResourcesBuilder(context)
                            # runner_builder = OperationDetails.RunnerBuilder(context)
                            # input_resource_director = self._input_resource_factory.director(input)
                            # output_resource_director = self._publishing_resource_factory.director(output)
                            # input_resource_director(resource_builder, runner_builder)
                            # output_resource_director(resource_builder, runner_builder)
                            # resources = resource_builder.build()
                            # runner = runner_builder.build()
                            # runner(resources)
                            resources = self._operation.resource_director(input=input, output=output)
                            self._operation(resources)

    def future(self, name: str, description: ResultDescription):
        """Retrieve a Future for a named output.

        Provide a description of the expected result to check for compatibility or
        implicit topological conversion.

        TODO: (FR5+) Normalize this part of the interface between operation definitions and
         resource managers.
        """
        if not isinstance(name, str) or name not in self._data:
            raise exceptions.ValueError('"name" argument must name an output.')
        assert description is not None
        requested_dtype = description.dtype
        available_dtype = self._data[name]._description.dtype
        if requested_dtype != available_dtype:
            # TODO: framework to check for implicit conversions
            message = 'Requested Future of type {} is not compatible with available type {}.'
            message = message.format(requested_dtype, available_dtype)
            raise exceptions.ApiError(message)
        return Future(self, name, description)

    def data(self) -> DataProxyBase:
        """Get an adapter to the output resources to access results."""
        return self._operation.output_data_proxy(self)

    @contextmanager
    def local_input(self, member: int = None):
        """In an API session, get a handle to fully resolved locally available input data.

        Execution dependencies are resolved on creation of the context manager. Input data
        becomes available in the ``as`` object when entering the context manager, which
        becomes invalid after exiting the context manager. Resources allocated to hold the
        input data may be released when exiting the context manager.

        It is left as an implementation detail whether the context manager is reusable and
        under what circumstances one may be obtained.
        """
        # Localize data
        kwargs = self._input_edge.sink(node=member)
        assert 'input' not in kwargs

        # Check that we have real data
        for key, value in kwargs.items():
            assert not hasattr(value, 'result')
            assert not hasattr(value, 'run')
            value_list = []
            if isinstance(value, list):
                value_list = value
            if isinstance(value, datamodel.NDArray):
                value_list = value._values
            if isinstance(value, collections.abc.Mapping):
                value_list = value.values()
            assert not isinstance(value_list, (Future))
            assert not hasattr(value_list, 'result')
            assert not hasattr(value_list, 'run')
            for item in value_list:
                assert not hasattr(item, 'result')

        input_pack = collections.namedtuple('InputPack', ('kwargs'))(kwargs)

        # Prepare input data structure
        # Note: we use 'yield' instead of 'return' for the protocol expected by
        # the @contextmanager decorator
        yield input_pack

    def publishing_resources(self):
        """Get a context manager for resolving the data dependencies of this node.

        Use the returned object as a Python context manager.
        'output' type resources can be published exactly once, and only while the
        publishing context is active.

        Write access to publishing resources can be granted exactly once during the
        resource manager lifetime and conveys exclusive access.
        """
        return self.__publishing_resources.pop()


class PyFunctionRunnerResources(collections.UserDict):
    """Runtime resources for Python functions.

    Produced by a ResourceDirector for a particular Operation.
    """

    def output(self):
        if 'output' in self:
            return self['output']
        else:
            return None

    def input(self):
        return {key: value for key, value in self.items() if key != 'output'}


class PyFunctionRunner(abc.ABC):
    def __init__(self, *, function: typing.Callable, output_description: OutputCollectionDescription):
        assert callable(function)
        self.function = function
        self.output_description = output_description

    @abc.abstractmethod
    def __call__(self, resources: PyFunctionRunnerResources):
        self.function(output=resources.output(), **resources.input())


class CapturedOutputRunner(PyFunctionRunner):
    """Function runner that captures return value as output.data"""

    def __call__(self, resources: PyFunctionRunnerResources):
        resources['output'].data = self.function(**resources.input())


class OutputParameterRunner(PyFunctionRunner):
    """Function runner that uses output parameter to let function publish output."""

    def __call__(self, resources: PyFunctionRunnerResources):
        self.function(**resources)


def wrapped_function_runner(function, output_description: OutputCollectionDescription = None) -> PyFunctionRunner:
    """Get an adapter for a function to be wrapped.

    If the function does not accept a publishing data proxy as an `output`
    key word argument, the returned object has a `capture_output` attribute that
    must be re-assigned by the calling code before calling the runner. `capture_output`
    must be assigned to be a callable that will receive the output of the wrapped
    function.

    Returns:
        Callable with a signature `__call__(*args, **kwargs)` and no return value

    Collaborations:
        OperationDetails.resource_director assigns the `capture_output` member of the returned object.
    """
    assert callable(function)
    signature = inspect.signature(function)

    # Implementation note: this function dispatches an implementation with the
    # logic below. A better factoring would be a "chain of responsibility" in
    # which the concrete Runners would be tried in sequence and determine internally
    # whether to create a runner, raise an error, or defer.

    # Determine output details for proper dispatching.
    # First check for signature with output parameter.
    # TODO FR4: standardize typing
    if 'output' in signature.parameters:
        if not isinstance(output_description, OutputCollectionDescription):
            if not isinstance(output_description, collections.abc.Mapping):
                raise exceptions.UsageError(
                    'Function passes output through call argument, but output is not described.')
            return OutputParameterRunner(
                function=function,
                output_description=OutputCollectionDescription(**output_description))
        else:
            return OutputParameterRunner(function=function,
                                         output_description=output_description)
    # Next try output_description parameter or function return annotation.
    else:
        if isinstance(output_description, OutputCollectionDescription):
            return_type = output_description['data'].gmxapi_datatype
        elif output_description is not None:
            # output_description should be None for inferred output or
            # a singular mapping of the key 'data' to a gmxapi type.
            if not isinstance(output_description, collections.abc.Mapping) \
                    or set(output_description.keys()) != {'data'}:
                raise exceptions.ApiError(
                    'invalid output description for wrapped function: {}'.format(output_description))
            if signature.return_annotation != signature.empty:
                if signature.return_annotation != output_description['data']:
                    raise exceptions.ApiError(
                        'Wrapped function with return-value-capture provided with non-matching output description.')
            return_type = output_description['data']
        else:
            # Use return type inferred from function signature.
            return_type = signature.return_annotation
        if return_type == signature.empty or return_type is None:
            raise exceptions.ApiError('No return annotation or output_description for {}'.format(function))
        return CapturedOutputRunner(function=function,
                                    output_description=OutputCollectionDescription(data=return_type))


class OperationHandle(AbstractOperation):
    """Dynamically defined Operation handle.

    Define a gmxapi Operation for the functionality being wrapped by the enclosing code.

    An Operation type definition encapsulates description of allowed inputs
    of an Operation. An Operation instance represents a node in a work graph
    with uniquely fingerprinted inputs and well-defined output. The implementation
    of the operation is a collaboration with the resource managers resolving
    data flow for output Futures, which may depend on the execution context.
    """

    def __init__(self, resource_manager: SourceResource):
        """Initialization defines the unique input requirements of a work graph node.

        Initialization parameters map to the parameters of the wrapped function with
        addition(s) to support gmxapi data flow and deferred execution.

        If provided, an ``input`` keyword argument is interpreted as a parameter pack
        of base input. Inputs also present as standalone keyword arguments override
        values in ``input``.

        Inputs that are handles to gmxapi operations or outputs induce data flow
        dependencies that the framework promises to satisfy before the Operation
        executes and produces output.
        """
        # TODO: When the resource manager can be kept alive by an enclosing or
        #  module-level Context, convert to a weakref.
        self.__resource_manager = resource_manager
        # The unique identifier for the operation node allows the Context implementation
        # to manage the state of the handle. Reproducibility of node_uid is TBD, but
        # it must be unique in a Context where it references a different operation node.
        self.node_uid = None

    @property
    def output(self) -> DataProxyBase:
        # TODO: We can configure `output` as a data descriptor
        #  instead of a property so that we can get more information
        #  from the class attribute before creating an instance of OperationDetails.OutputDataProxy.
        # The C++ equivalence would probably be a templated free function for examining traits.
        return self.__resource_manager.data()

    def run(self):
        """Make a single attempt to resolve data flow conditions.

        This is a public method, but should not need to be called by users. Instead,
        just use the `output` data proxy for result handles, or force data flow to be
        resolved with the `result` methods on the result handles.

        `run()` may be useful to try to trigger computation (such as for remotely
        dispatched work) without retrieving results locally right away.

        `run()` is also useful internally as a facade to the Context implementation details
        that allow `result()` calls to ask for their data dependencies to be resolved.
        Typically, `run()` will cause results to be published to subscribing operations as
        they are calculated, so the `run()` hook allows execution dependency to be slightly
        decoupled from data dependency, as well as to allow some optimizations or to allow
        data flow to be resolved opportunistically. `result()` should not call `run()`
        directly, but should cause the resource manager / Context implementation to process
        the data flow graph.

        In one conception, `run()` can have a return value that supports control flow
        by itself being either runnable or not. The idea would be to support
        fault tolerance, implementations that require multiple iterations / triggers
        to complete, or looping operations.
        """
        self.__resource_manager.update_output()


class OperationPlaceholder(AbstractOperation):
    """Placeholder for Operation handle during subgraph definition."""

    def __init__(self, subgraph_resource_manager):
        ...

    def run(self):
        raise exceptions.UsageError('This placeholder operation handle is not in an executable context.')

    @property
    def output(self):
        """Allow subgraph components to be connected without instantiating actual operations."""
        if not isinstance(current_context(), SubgraphContext):
            raise exceptions.UsageError('Invalid access to subgraph internals.')


class NodeBuilder(abc.ABC):
    """Add an operation node to be managed by a Context."""

    @abc.abstractmethod
    def build(self) -> AbstractOperation:
        ...

    @abc.abstractmethod
    def add_input(self, name: str, source):
        ...

    @abc.abstractmethod
    def add_resource_factory(self, factory):
        # The factory function takes input in the form the Context will provide it
        # and produces a resource object that will be passed to the callable that
        # implements the operation.
        assert callable(factory)
        ...

    @abc.abstractmethod
    def add_operation_details(self, operation: typing.Type['OperationDetailsBase']):
        # TODO: This can be decomposed into the appropriate set of factory functions
        #  as they become clear.
        assert hasattr(operation, '_input_signature_description')
        assert hasattr(operation, 'make_uid')


class Context(abc.ABC):
    """API Context.

    All gmxapi data and operations are owned by a Context instance. The Context
    manages the details of how work is run and how data is managed.

    Context implementations are not required to inherit from gmxapi.context.Context,
    but this class definition serves to specify the current Context API.
    """

    @abc.abstractmethod
    def node_builder(self, label=None) -> NodeBuilder:
        ...


# TODO: Add required components to NodeBuilder ABC:
#  * input_signature_description
#  * ability to make_uid
#  * operation_director
#  * whatever ResourceManager _actually_ needs (instead of operation_details instance)
class ModuleNodeBuilder(NodeBuilder):
    """Builder for work nodes in gmxapi.operation.ModuleContext."""

    def __init__(self, context: 'ModuleContext', label=None):
        self.context = context
        self.label = label
        self.operation_details = None
        self.sources = DataSourceCollection()

    def add_operation_details(self, operation: typing.Type['OperationDetailsBase']):
        # TODO: This can be decomposed into the appropriate set of factory functions as they become clear.
        assert hasattr(operation, 'signature')
        assert hasattr(operation, 'make_uid')
        self.operation_details = operation

    def add_input(self, name, source):
        # TODO: We can move some input checking here as the data model matures.
        self.sources[name] = source

    def add_resource_factory(self, factory):
        self.resource_factory = factory

    def build(self) -> AbstractOperation:
        # Check for the ability to instantiate operations.
        if self.operation_details is None:
            raise exceptions.UsageError('Missing details needed for operation node.')

        assert issubclass(self.operation_details, OperationDetailsBase)
        input_sink = SinkTerminal(self.operation_details.signature())
        input_sink.update(self.sources)
        edge = DataEdge(self.sources, input_sink)
        # TODO: Fingerprinting: Each operation instance has unique output based on the unique input.
        #            input_data_fingerprint = edge.fingerprint()

        # Set up output proxy.
        uid = self.operation_details.make_uid(edge)
        # TODO: ResourceManager should fetch the relevant factories from the Context
        #  instead of getting an OperationDetails instance.
        manager = ResourceManager(source=edge, operation=self.operation_details())
        self.context.work_graph[uid] = manager
        handle = OperationHandle(self.context.work_graph[uid])
        handle.node_uid = uid
        return handle


class ModuleContext(Context):
    """Context implementation for the gmxapi.operation module.

    """
    __version__ = 0

    def __init__(self):
        self.work_graph = {}
        self.operations = {}
        self.labels = {}

    def node_builder(self, label=None) -> NodeBuilder:
        """Get a builder for a new work node to add an operation in this context."""
        if label is not None:
            if label in self.labels:
                raise exceptions.ValueError('Label {} is already in use.'.format(label))
            else:
                # The builder should update the labeled node when it is done.
                self.labels[label] = None

        return ModuleNodeBuilder(context=weakref.proxy(self), label=label)


# Context stack.
__current_context = [ModuleContext()]


def current_context() -> Context:
    """Get a reference to the currently active Context.

    The imported gmxapi.context module maintains some state for the convenience
    of the scripting environment. Internally, all gmxapi activity occurs under
    the management of an API Context, explicitly or implicitly. Some actions or
    code constructs will generate separate contexts or sub-contexts. This utility
    command retrieves a reference to the currently active Context.
    """
    return __current_context[-1]


def push_context(context) -> Context:
    """Enter a sub-context by pushing a context to the global context stack.
    """
    __current_context.append(context)
    return current_context()


def pop_context() -> Context:
    """Exit the current Context by popping it from the stack."""
    return __current_context.pop()


class OperationDirector(object):
    """Direct the construction of an operation node in the gmxapi.operation module Context.

    Collaboration: used by OperationDetails.operation_director, which
    will likely dispatch to different implementations depending on
    requirements of work or context.
    """

    def __init__(self,
                 *args,
                 operation_details: typing.Type[OperationDetailsBase],
                 context: Context,
                 label=None,
                 **kwargs):
        self.operation_details = operation_details
        self.context = weakref.proxy(context)
        self.args = args
        self.kwargs = kwargs
        self.label = label

    def __call__(self) -> AbstractOperation:
        cls = self.operation_details
        builder = self.context.node_builder(label=self.label)
        # TODO: Figure out what interface really needs to be passed and enforce it.
        # Currently this class uses OperationDetailsBase.signature and .resource_director.
        # Ref Node_builder subclasses for additional required interface.
        builder.add_operation_details(cls)

        data_source_collection = cls.signature().bind(*self.args, **self.kwargs)
        for name, source in data_source_collection.items():
            builder.add_input(name, source)
        builder.add_resource_factory(cls.resource_director)
        handle = builder.build()
        return handle


# TODO: For outputs, distinguish between "results" and "events".
#  Both are published to the resource manager in the same way, but the relationship
#  with subscribers is potentially different.
def function_wrapper(output: dict = None):
    """Generate a decorator for wrapped functions with signature manipulation.

    New function accepts the same arguments, with additional arguments required by
    the API.

    The new function returns an object with an `output` attribute containing the named outputs.

    Example:

        >>> @function_wrapper(output={'spam': str, 'foo': str})
        ... def myfunc(parameter: str = None, output=None):
        ...    output.spam = parameter
        ...    output.foo = parameter + ' ' + parameter
        ...
        >>> operation1 = myfunc(parameter='spam spam')
        >>> assert operation1.output.spam.result() == 'spam spam'
        >>> assert operation1.output.foo.result() == 'spam spam spam spam'

    If 'output' is provided to the wrapper, a data structure will be passed to
    the wrapped functions with the named attributes so that the function can easily
    publish multiple named results. Otherwise, the `output` of the generated operation
    will just capture the return value of the wrapped function.
    """
    if output is not None and not isinstance(output, collections.abc.Mapping):
        raise exceptions.TypeError('If provided, `output` argument must be a mapping of data names to types.')

    # TODO: (FR5+) gmxapi operations need to allow a context-dependent way to generate an implementation with input.
    # This function wrapper reproduces the wrapped function's kwargs, but does not allow chaining a
    # dynamic `input` kwarg and does not dispatch according to a `context` kwarg. We should allow
    # a default implementation and registration of alternate implementations. We don't have to do that
    # with functools.singledispatch, but we could, if we add yet another layer to generate a wrapper
    # that takes the context as the first argument. (`singledispatch` inspects the first argument rather
    # that a named argument)

    # Implementation note: The closure of the current function is used to
    # dynamically define several classes that support the operation to be
    # created by the returned decorator.

    def decorator(function) -> typing.Callable:
        # Explicitly capture `function` and `output` references.
        provided_output_map = output

        # Note: Allow operations to be defined entirely in template headers to facilitate
        # compile-time optimization of fused operations. Consider what distinction, if any,
        # exists between a fused operation and a more basic operation. Probably it amounts
        # to aspects related to interaction with the Context that get combined in a fused
        # operation, such as the resource director, builder, etc.
        # Note that a ResourceManager holds a reference to an instance of OperationDetails,
        # though input signature needs to be well-defined at the type level.
        class OperationDetails(OperationDetailsBase):
            # Warning: function.__qualname__ is not rigorous since function may be in a local scope.
            # TODO: Improve base identifier.
            # Suggest registering directly in the Context instead of in this local class definition.
            __basename = function.__qualname__
            __last_uid = 0
            _input_signature_description = InputCollectionDescription.from_function(function)
            # TODO: Separate the class and instance logic for the runner.
            # Logically, the runner is a detail of a context-specific implementation class,
            # though the output is not generally fully knowable until an instance is initialized
            # for a certain input fingerprint.
            # Note: We are almost at a point where this class can be subsumed into two
            # possible return types for wrapped_function_runner, acting as an operation helper.
            _runner = wrapped_function_runner(function, provided_output_map)
            _output_description = _runner.output_description
            _output_data_proxy_type = define_output_data_proxy(_output_description)
            _publishing_data_proxy_type = define_publishing_data_proxy(_output_description)

            # TODO: This is a Context detail.
            def make_datastore(self, ensemble_width: int):
                datastore = {}
                for name, dtype in self.output_description().items():
                    assert isinstance(dtype, type)
                    result_description = ResultDescription(dtype, width=ensemble_width)
                    datastore[name] = OutputData(name=name, description=result_description)
                return datastore

            @classmethod
            def signature(cls) -> InputCollectionDescription:
                return cls._input_signature_description

            def output_description(self) -> OutputCollectionDescription:
                return self._output_description

            def publishing_data_proxy(self, *, instance, client_id: int):
                assert isinstance(instance, ResourceManager)
                return self._publishing_data_proxy_type(instance=instance, client_id=client_id)

            def output_data_proxy(self, instance):
                assert isinstance(instance, ResourceManager)
                return self._output_data_proxy_type(instance=instance)

            def __call__(self, resources: PyFunctionRunnerResources):
                self._runner(resources)

            @classmethod
            def make_uid(cls, input):
                """The unique identity of an operation node tags the output with respect to the input.

                TODO: We probably don't want to allow Operations to single-handedly determine their
                 own uniqueness, but they probably should participate in the determination with the Context.

                To be refined...
                """
                # TODO: The UID should uniquely indicate an operation node based on that node's input.
                # We need input fingerprinting to identify equivalent nodes in a work graph
                # or distinguish nodes across work graphs.
=======

        Arguments:
            operation : implementation details for a Python callable
            input_fingerprint : Uniquely identifiable input data description

        """
        # Note: This implementation assumes there is one ResourceManager instance per data source,
        # so we only stash the inputs and dependency information for a single set of resources.
        # TODO: validate input_fingerprint as its interface becomes clear.
        self._input_edge = source
        self.ensemble_width = self._input_edge.sink_terminal.ensemble_width
        self._operation = operation

        self._data = self._operation.make_datastore(self.ensemble_width)

        # We store a rereference to the publishing context manager implementation
        # in a data structure that can only produce one per Python interpreter
        # (using list.pop()).
        # TODO: reimplement as a data descriptor
        #  so that PublishingDataProxy does not need a bound circular reference.
        self.__publishing_resources = [self.__publishing_context]

        self._done = [False] * self.ensemble_width
        self.__operation_entrance_counter = 0

    def width(self) -> int:
        return self.ensemble_width

    def reset(self):
        self.__operation_entrance_counter = 0
        self._done = [False] * self.ensemble_width
        self.__publishing_resources = [self.__publishing_context]
        for data in self._data.values():
            data.reset()
        self._input_edge.reset()
        assert self.__operation_entrance_counter == 0

    def done(self, member=None):
        if member is None:
            return all(self._done)
        else:
            return self._done[member]

    def set_result(self, name, value, member: int):
        try:
            for item in value:
                # In this specification, it is antithetical to publish Futures.
                if hasattr(item, 'result'):
                    raise exceptions.ApiError('Operation produced Future instead of real output.')
        except TypeError:
            # Ignore when `item` is not iterable.
            pass
        self._data[name].set(value=value, member=member)

    def is_done(self, name):
        return self._data[name].done

    def get(self, name: str):
        """

        Raises exceptions.ProtocolError if requested data is not local yet.
        Raises exceptions.ValueError if data is requested for an unknown name.
        """
        if name not in self._data:
            raise exceptions.ValueError('Request for unknown data.')
        if not self.is_done(name):
            raise exceptions.ProtocolError('Data not ready.')
        assert isinstance(self._data[name], OutputData)
        return self._data[name]

    def update_output(self):
        """Bring the output of the bound operation up to date.

        Execute the bound operation once if and only if it has not
        yet been run in the lifetime of this resource manager.

        Used internally to implement Futures for the local operation
        associated with this resource manager.

        TODO: We need a different implementation for an operation whose output
         is served by multiple resource managers. E.g. an operation whose output
         is available across the ensemble, but which should only be executed on
         a single ensemble member.
        """
        # This code is not intended to be reentrant. We make a modest attempt to
        # catch unexpected reentrance, but this is not (yet) intended to be a thread-safe
        # resource manager implementation.
        # TODO: Handle checking just the ensemble members this resource manager is responsible for.
        # TODO: Replace with a managed observer pattern. Update once when input is available in the Context.
        if not self.done():
            self.__operation_entrance_counter += 1
            if self.__operation_entrance_counter > 1:
                raise exceptions.ProtocolError('Bug detected: resource manager tried to execute operation twice.')
            if not self.done():
                # Note! This is a detail of the ResourceManager in a SerialContext
                for i in range(self.ensemble_width):
                    with self.local_input(i) as input:
                        # Note: Resources are marked "done" by the publishing system
                        # before the following context manager finishes exiting.
                        with self.publishing_resources()(ensemble_member=i) as output:
                            # self._runner(*input.args, output=output, **input.kwargs)
                            ####
                            # Here we can make _runner a thing that accepts session resources, and
                            # is created by specializable builders. Separate out the expression of
                            # inputs.
                            #
                            # resource_builder = OperationDetails.ResourcesBuilder(context)
                            # runner_builder = OperationDetails.RunnerBuilder(context)
                            # input_resource_director = self._input_resource_factory.director(input)
                            # output_resource_director = self._publishing_resource_factory.director(output)
                            # input_resource_director(resource_builder, runner_builder)
                            # output_resource_director(resource_builder, runner_builder)
                            # resources = resource_builder.build()
                            # runner = runner_builder.build()
                            # runner(resources)
                            resources = self._operation.resource_director(input=input, output=output)
                            self._operation(resources)

    def future(self, name: str, description: ResultDescription):
        """Retrieve a Future for a named output.

        Provide a description of the expected result to check for compatibility or
        implicit topological conversion.

        TODO: (FR5+) Normalize this part of the interface between operation definitions and
         resource managers.
        """
        if not isinstance(name, str) or name not in self._data:
            raise exceptions.ValueError('"name" argument must name an output.')
        assert description is not None
        requested_dtype = description.dtype
        available_dtype = self._data[name]._description.dtype
        if requested_dtype != available_dtype:
            # TODO: framework to check for implicit conversions
            message = 'Requested Future of type {} is not compatible with available type {}.'
            message = message.format(requested_dtype, available_dtype)
            raise exceptions.ApiError(message)
        return Future(self, name, description)

    def data(self) -> DataProxyBase:
        """Get an adapter to the output resources to access results."""
        return self._operation.output_data_proxy(self)

    @contextmanager
    def local_input(self, member: int = None):
        """In an API session, get a handle to fully resolved locally available input data.

        Execution dependencies are resolved on creation of the context manager. Input data
        becomes available in the ``as`` object when entering the context manager, which
        becomes invalid after exiting the context manager. Resources allocated to hold the
        input data may be released when exiting the context manager.

        It is left as an implementation detail whether the context manager is reusable and
        under what circumstances one may be obtained.
        """
        # Localize data
        kwargs = self._input_edge.sink(node=member)
        assert 'input' not in kwargs

        # Check that we have real data
        for key, value in kwargs.items():
            assert not hasattr(value, 'result')
            assert not hasattr(value, 'run')
            value_list = []
            if isinstance(value, list):
                value_list = value
            if isinstance(value, datamodel.NDArray):
                value_list = value._values
            if isinstance(value, collections.abc.Mapping):
                value_list = value.values()
            assert not isinstance(value_list, (Future))
            assert not hasattr(value_list, 'result')
            assert not hasattr(value_list, 'run')
            for item in value_list:
                assert not hasattr(item, 'result')

        input_pack = collections.namedtuple('InputPack', ('kwargs'))(kwargs)

        # Prepare input data structure
        # Note: we use 'yield' instead of 'return' for the protocol expected by
        # the @contextmanager decorator
        yield input_pack

    def publishing_resources(self):
        """Get a context manager for resolving the data dependencies of this node.

        Use the returned object as a Python context manager.
        'output' type resources can be published exactly once, and only while the
        publishing context is active.

        Write access to publishing resources can be granted exactly once during the
        resource manager lifetime and conveys exclusive access.
        """
        return self.__publishing_resources.pop()


class PyFunctionRunnerResources(collections.UserDict):
    """Runtime resources for Python functions.

    Produced by a ResourceDirector for a particular Operation.
    """

    def output(self):
        if 'output' in self:
            return self['output']
        else:
            return None

    def input(self):
        return {key: value for key, value in self.items() if key != 'output'}


class PyFunctionRunner(abc.ABC):
    def __init__(self, *, function: typing.Callable, output_description: OutputCollectionDescription):
        assert callable(function)
        self.function = function
        self.output_description = output_description

    @abc.abstractmethod
    def __call__(self, resources: PyFunctionRunnerResources):
        self.function(output=resources.output(), **resources.input())


class CapturedOutputRunner(PyFunctionRunner):
    """Function runner that captures return value as output.data"""

    def __call__(self, resources: PyFunctionRunnerResources):
        resources['output'].data = self.function(**resources.input())


class OutputParameterRunner(PyFunctionRunner):
    """Function runner that uses output parameter to let function publish output."""

    def __call__(self, resources: PyFunctionRunnerResources):
        self.function(**resources)


def wrapped_function_runner(function, output_description: OutputCollectionDescription = None) -> PyFunctionRunner:
    """Get an adapter for a function to be wrapped.

    If the function does not accept a publishing data proxy as an `output`
    key word argument, the returned object has a `capture_output` attribute that
    must be re-assigned by the calling code before calling the runner. `capture_output`
    must be assigned to be a callable that will receive the output of the wrapped
    function.

    Returns:
        Callable with a signature `__call__(*args, **kwargs)` and no return value

    Collaborations:
        OperationDetails.resource_director assigns the `capture_output` member of the returned object.
    """
    assert callable(function)
    signature = inspect.signature(function)

    # Implementation note: this function dispatches an implementation with the
    # logic below. A better factoring would be a "chain of responsibility" in
    # which the concrete Runners would be tried in sequence and determine internally
    # whether to create a runner, raise an error, or defer.

    # Determine output details for proper dispatching.
    # First check for signature with output parameter.
    # TODO FR4: standardize typing
    if 'output' in signature.parameters:
        if not isinstance(output_description, OutputCollectionDescription):
            if not isinstance(output_description, collections.abc.Mapping):
                raise exceptions.UsageError(
                    'Function passes output through call argument, but output is not described.')
            return OutputParameterRunner(
                function=function,
                output_description=OutputCollectionDescription(**output_description))
        else:
            return OutputParameterRunner(function=function,
                                         output_description=output_description)
    # Next try output_description parameter or function return annotation.
    else:
        if isinstance(output_description, OutputCollectionDescription):
            return_type = output_description['data'].gmxapi_datatype
        elif output_description is not None:
            # output_description should be None for inferred output or
            # a singular mapping of the key 'data' to a gmxapi type.
            if not isinstance(output_description, collections.abc.Mapping) \
                    or set(output_description.keys()) != {'data'}:
                raise exceptions.ApiError(
                    'invalid output description for wrapped function: {}'.format(output_description))
            if signature.return_annotation != signature.empty:
                if signature.return_annotation != output_description['data']:
                    raise exceptions.ApiError(
                        'Wrapped function with return-value-capture provided with non-matching output description.')
            return_type = output_description['data']
        else:
            # Use return type inferred from function signature.
            return_type = signature.return_annotation
        if return_type == signature.empty or return_type is None:
            raise exceptions.ApiError('No return annotation or output_description for {}'.format(function))
        return CapturedOutputRunner(function=function,
                                    output_description=OutputCollectionDescription(data=return_type))


class OperationHandle(AbstractOperation):
    """Dynamically defined Operation handle.

    Define a gmxapi Operation for the functionality being wrapped by the enclosing code.

    An Operation type definition encapsulates description of allowed inputs
    of an Operation. An Operation instance represents a node in a work graph
    with uniquely fingerprinted inputs and well-defined output. The implementation
    of the operation is a collaboration with the resource managers resolving
    data flow for output Futures, which may depend on the execution context.
    """

    def __init__(self, resource_manager: SourceResource):
        """Initialization defines the unique input requirements of a work graph node.

        Initialization parameters map to the parameters of the wrapped function with
        addition(s) to support gmxapi data flow and deferred execution.

        If provided, an ``input`` keyword argument is interpreted as a parameter pack
        of base input. Inputs also present as standalone keyword arguments override
        values in ``input``.

        Inputs that are handles to gmxapi operations or outputs induce data flow
        dependencies that the framework promises to satisfy before the Operation
        executes and produces output.
        """
        # TODO: When the resource manager can be kept alive by an enclosing or
        #  module-level Context, convert to a weakref.
        self.__resource_manager = resource_manager
        # The unique identifier for the operation node allows the Context implementation
        # to manage the state of the handle. Reproducibility of node_uid is TBD, but
        # it must be unique in a Context where it references a different operation node.
        self.node_uid = None

    @property
    def output(self) -> DataProxyBase:
        # TODO: We can configure `output` as a data descriptor
        #  instead of a property so that we can get more information
        #  from the class attribute before creating an instance of OperationDetails.OutputDataProxy.
        # The C++ equivalence would probably be a templated free function for examining traits.
        return self.__resource_manager.data()

    def run(self):
        """Make a single attempt to resolve data flow conditions.

        This is a public method, but should not need to be called by users. Instead,
        just use the `output` data proxy for result handles, or force data flow to be
        resolved with the `result` methods on the result handles.

        `run()` may be useful to try to trigger computation (such as for remotely
        dispatched work) without retrieving results locally right away.

        `run()` is also useful internally as a facade to the Context implementation details
        that allow `result()` calls to ask for their data dependencies to be resolved.
        Typically, `run()` will cause results to be published to subscribing operations as
        they are calculated, so the `run()` hook allows execution dependency to be slightly
        decoupled from data dependency, as well as to allow some optimizations or to allow
        data flow to be resolved opportunistically. `result()` should not call `run()`
        directly, but should cause the resource manager / Context implementation to process
        the data flow graph.

        In one conception, `run()` can have a return value that supports control flow
        by itself being either runnable or not. The idea would be to support
        fault tolerance, implementations that require multiple iterations / triggers
        to complete, or looping operations.
        """
        self.__resource_manager.update_output()


class OperationPlaceholder(AbstractOperation):
    """Placeholder for Operation handle during subgraph definition."""

    def __init__(self, subgraph_resource_manager):
        ...

    def run(self):
        raise exceptions.UsageError('This placeholder operation handle is not in an executable context.')

    @property
    def output(self):
        """Allow subgraph components to be connected without instantiating actual operations."""
        if not isinstance(current_context(), SubgraphContext):
            raise exceptions.UsageError('Invalid access to subgraph internals.')


class NodeBuilder(abc.ABC):
    """Add an operation node to be managed by a Context."""

    @abc.abstractmethod
    def build(self) -> AbstractOperation:
        ...

    @abc.abstractmethod
    def add_input(self, name: str, source):
        ...

    @abc.abstractmethod
    def add_resource_factory(self, factory):
        # The factory function takes input in the form the Context will provide it
        # and produces a resource object that will be passed to the callable that
        # implements the operation.
        assert callable(factory)
        ...

    @abc.abstractmethod
    def add_operation_details(self, operation: typing.Type['OperationDetailsBase']):
        # TODO: This can be decomposed into the appropriate set of factory functions
        #  as they become clear.
        assert hasattr(operation, '_input_signature_description')
        assert hasattr(operation, 'make_uid')


class Context(abc.ABC):
    """API Context.

    All gmxapi data and operations are owned by a Context instance. The Context
    manages the details of how work is run and how data is managed.

    Context implementations are not required to inherit from gmxapi.context.Context,
    but this class definition serves to specify the current Context API.
    """

    @abc.abstractmethod
    def node_builder(self, label=None) -> NodeBuilder:
        ...


# TODO: Add required components to NodeBuilder ABC:
#  * input_signature_description
#  * ability to make_uid
#  * operation_director
#  * whatever ResourceManager _actually_ needs (instead of operation_details instance)
class ModuleNodeBuilder(NodeBuilder):
    """Builder for work nodes in gmxapi.operation.ModuleContext."""

    def __init__(self, context: 'ModuleContext', label=None):
        self.context = context
        self.label = label
        self.operation_details = None
        self.sources = DataSourceCollection()

    def add_operation_details(self, operation: typing.Type['OperationDetailsBase']):
        # TODO: This can be decomposed into the appropriate set of factory functions as they become clear.
        assert hasattr(operation, 'signature')
        assert hasattr(operation, 'make_uid')
        self.operation_details = operation

    def add_input(self, name, source):
        # TODO: We can move some input checking here as the data model matures.
        self.sources[name] = source

    def add_resource_factory(self, factory):
        self.resource_factory = factory

    def build(self) -> AbstractOperation:
        # Check for the ability to instantiate operations.
        if self.operation_details is None:
            raise exceptions.UsageError('Missing details needed for operation node.')

        assert issubclass(self.operation_details, OperationDetailsBase)
        input_sink = SinkTerminal(self.operation_details.signature())
        input_sink.update(self.sources)
        edge = DataEdge(self.sources, input_sink)
        # TODO: Fingerprinting: Each operation instance has unique output based on the unique input.
        #            input_data_fingerprint = edge.fingerprint()

        # Set up output proxy.
        uid = self.operation_details.make_uid(edge)
        # TODO: ResourceManager should fetch the relevant factories from the Context
        #  instead of getting an OperationDetails instance.
        manager = ResourceManager(source=edge, operation=self.operation_details())
        self.context.work_graph[uid] = manager
        handle = OperationHandle(self.context.work_graph[uid])
        handle.node_uid = uid
        return handle


class ModuleContext(Context):
    """Context implementation for the gmxapi.operation module.

    """
    __version__ = 0

    def __init__(self):
        self.work_graph = dict()
        self.operations = dict()
        self.labels = dict()

    def node_builder(self, label=None) -> NodeBuilder:
        """Get a builder for a new work node to add an operation in this context."""
        if label is not None:
            if label in self.labels:
                raise exceptions.ValueError('Label {} is already in use.'.format(label))
            else:
                # The builder should update the labeled node when it is done.
                self.labels[label] = None

        return ModuleNodeBuilder(context=weakref.proxy(self), label=label)


# Context stack.
__current_context = [ModuleContext()]


def current_context() -> Context:
    """Get a reference to the currently active Context.

    The imported gmxapi.context module maintains some state for the convenience
    of the scripting environment. Internally, all gmxapi activity occurs under
    the management of an API Context, explicitly or implicitly. Some actions or
    code constructs will generate separate contexts or sub-contexts. This utility
    command retrieves a reference to the currently active Context.
    """
    return __current_context[-1]


def push_context(context) -> Context:
    """Enter a sub-context by pushing a context to the global context stack.
    """
    __current_context.append(context)
    return current_context()


def pop_context() -> Context:
    """Exit the current Context by popping it from the stack."""
    return __current_context.pop()


class OperationDirector(object):
    """Direct the construction of an operation node in the gmxapi.operation module Context.

    Collaboration: used by OperationDetails.operation_director, which
    will likely dispatch to different implementations depending on
    requirements of work or context.
    """

    def __init__(self,
                 *args,
                 operation_details: typing.Type[OperationDetailsBase],
                 context: Context,
                 label=None,
                 **kwargs):
        self.operation_details = operation_details
        if not isinstance(context, Context):
            raise exceptions.UsageError('Client context must be provided when adding an operation.')
        self.context = weakref.proxy(context)
        self.args = args
        self.kwargs = kwargs
        self.label = label

    def __call__(self) -> AbstractOperation:
        cls = self.operation_details
        try:
            context = self.context
        except ReferenceError as e:
            context = None
        if context is None:
            # Bug: This should not be possible.
            raise exceptions.ProtocolError('Operation director could not access its context.')
        builder = context.node_builder(label=self.label)
        # TODO: Figure out what interface really needs to be passed and enforce it.
        # Currently this class uses OperationDetailsBase.signature and .resource_director.
        # Ref Node_builder subclasses for additional required interface.
        builder.add_operation_details(cls)

        data_source_collection = cls.signature().bind(*self.args, **self.kwargs)
        for name, source in data_source_collection.items():
            builder.add_input(name, source)
        builder.add_resource_factory(cls.resource_director)
        handle = builder.build()
        return handle


# TODO: For outputs, distinguish between "results" and "events".
#  Both are published to the resource manager in the same way, but the relationship
#  with subscribers is potentially different.
def function_wrapper(output: dict = None):
    """Generate a decorator for wrapped functions with signature manipulation.

    New function accepts the same arguments, with additional arguments required by
    the API.

    The new function returns an object with an `output` attribute containing the named outputs.

    Example:

        >>> @function_wrapper(output={'spam': str, 'foo': str})
        ... def myfunc(parameter: str = None, output=None):
        ...    output.spam = parameter
        ...    output.foo = parameter + ' ' + parameter
        ...
        >>> operation1 = myfunc(parameter='spam spam')
        >>> assert operation1.output.spam.result() == 'spam spam'
        >>> assert operation1.output.foo.result() == 'spam spam spam spam'

    If 'output' is provided to the wrapper, a data structure will be passed to
    the wrapped functions with the named attributes so that the function can easily
    publish multiple named results. Otherwise, the `output` of the generated operation
    will just capture the return value of the wrapped function.
    """
    if output is not None and not isinstance(output, collections.abc.Mapping):
        raise exceptions.TypeError('If provided, `output` argument must be a mapping of data names to types.')

    # TODO: (FR5+) gmxapi operations need to allow a context-dependent way to generate an implementation with input.
    # This function wrapper reproduces the wrapped function's kwargs, but does not allow chaining a
    # dynamic `input` kwarg and does not dispatch according to a `context` kwarg. We should allow
    # a default implementation and registration of alternate implementations. We don't have to do that
    # with functools.singledispatch, but we could, if we add yet another layer to generate a wrapper
    # that takes the context as the first argument. (`singledispatch` inspects the first argument rather
    # that a named argument)

    # Implementation note: The closure of the current function is used to
    # dynamically define several classes that support the operation to be
    # created by the returned decorator.

    def decorator(function) -> typing.Callable:
        # Explicitly capture `function` and `output` references.
        provided_output_map = output

        # Note: Allow operations to be defined entirely in template headers to facilitate
        # compile-time optimization of fused operations. Consider what distinction, if any,
        # exists between a fused operation and a more basic operation. Probably it amounts
        # to aspects related to interaction with the Context that get combined in a fused
        # operation, such as the resource director, builder, etc.
        # Note that a ResourceManager holds a reference to an instance of OperationDetails,
        # though input signature needs to be well-defined at the type level.
        class OperationDetails(OperationDetailsBase):
            # Warning: function.__qualname__ is not rigorous since function may be in a local scope.
            # TODO: Improve base identifier.
            # Suggest registering directly in the Context instead of in this local class definition.
            __basename = function.__qualname__
            __last_uid = 0
            _input_signature_description = InputCollectionDescription.from_function(function)
            # TODO: Separate the class and instance logic for the runner.
            # Logically, the runner is a detail of a context-specific implementation class,
            # though the output is not generally fully knowable until an instance is initialized
            # for a certain input fingerprint.
            # Note: We are almost at a point where this class can be subsumed into two
            # possible return types for wrapped_function_runner, acting as an operation helper.
            _runner = wrapped_function_runner(function, provided_output_map)
            _output_description = _runner.output_description
            _output_data_proxy_type = define_output_data_proxy(_output_description)
            _publishing_data_proxy_type = define_publishing_data_proxy(_output_description)

            # TODO: This is a Context detail.
            def make_datastore(self, ensemble_width: int):
                """Create a container to hold the resources for this operation node.

                Overrides OperationDetailsBase.make_datastore() to provide an
                implementation for the bound operation.

                Used internally by the resource manager when setting up the node.
                Evolution of the C++ framework for creating the Operation SessionResources
                object will inform the future of this and the resource_director method.
                """
                datastore = {}
                for name, dtype in self.output_description().items():
                    assert isinstance(dtype, type)
                    result_description = ResultDescription(dtype, width=ensemble_width)
                    datastore[name] = OutputData(name=name, description=result_description)
                return datastore

            @classmethod
            def signature(cls) -> InputCollectionDescription:
                """Mapping of named inputs and input type.

                Used to determine valid inputs before an Operation node is created.

                Overrides OperationDetailsBase.signature() to provide an
                implementation for the bound operation.
                """
                return cls._input_signature_description

            def output_description(self) -> OutputCollectionDescription:
                """Mapping of available outputs and types for an existing Operation node.

                Overrides OperationDetailsBase.output_description() to provide an
                implementation for the bound operation.
                """
                return self._output_description

            def publishing_data_proxy(self,
                                      *,
                                      instance: SourceResource,
                                      client_id: int) -> _publishing_data_proxy_type:
                """Factory for Operation output publishing resources.

                Used internally when the operation is run with resources provided by instance.

                Overrides OperationDetailsBase.publishing_data_proxy() to provide an
                implementation for the bound operation.
                """
                assert isinstance(instance, SourceResource)
                return self._publishing_data_proxy_type(instance=instance, client_id=client_id)

            def output_data_proxy(self, instance: SourceResource) -> _output_data_proxy_type:
                assert isinstance(instance, SourceResource)
                return self._output_data_proxy_type(instance=instance)

            def __call__(self, resources: PyFunctionRunnerResources):
                """Execute the operation with provided resources.

                Resources are prepared in an execution context with aid of resource_director()

                After the first call, output data has been published and is trivially
                available through the output_data_proxy()

                Overrides OperationDetailsBase.__call__().
                """
                self._runner(resources)

            @classmethod
            def make_uid(cls, input):
                """The unique identity of an operation node tags the output with respect to the input.

                Combines information on the Operation details and the input to uniquely
                identify the Operation node.

                Arguments:
                    input : A (collection of) data source(s) that can provide Fingerprints.

                Used internally by the Context to manage ownership of data sources, to
                locate resources for nodes in work graphs, and to manage serialization,
                deserialization, and checkpointing of the work graph.

                The UID is a detail of the generic Operation that _should_ be independent
                of the Context details to allow the framework to manage when and where
                an operation is executed.

                Design notes on further refinement:
                    TODO: Operations should not single-handedly determine their own uniqueness
                    (but they should participate in the determination with the Context).

                    Context implementations should be allowed to optimize handling of
                    equivalent operations in different sessions or work graphs, but we do not
                    yet TODO: guarantee that UIDs are globally unique!

                    The UID should uniquely indicate an operation node based on that node's input.
                    We need input fingerprinting to identify equivalent nodes in a work graph
                    or distinguish nodes across work graphs.

                """
>>>>>>> 9ed3d22a
                uid = str(cls.__basename) + str(cls.__last_uid)
                cls.__last_uid += 1
                return uid

            @classmethod
<<<<<<< HEAD
            def resource_director(cls, *, input=None, output=None) -> PyFunctionRunnerResources:
=======
            def resource_director(cls,
                                  *,
                                  input=None,
                                  output: _publishing_data_proxy_type = None
                                  ) -> PyFunctionRunnerResources:
>>>>>>> 9ed3d22a
                """a Director factory that helps build the Session Resources for the function.

                The Session launcher provides the director with all of the resources previously
                requested/negotiated/registered by the Operation. The director uses details of
                the operation to build the resources object required by the operation runner.

                For the Python Context, the protocol is for the Context to call the
                resource_director instance method, passing input and output containers.
                """
                resources = PyFunctionRunnerResources()
                resources.update(input.kwargs)
                resources.update({'output': output})

                # TODO: Remove this hack when we can better handle Futures of Containers and Future slicing.
                for name in resources:
                    if isinstance(resources[name], (list, tuple)):
                        resources[name] = datamodel.ndarray(resources[name])

                # Check data compatibility
                for name, value in resources.items():
                    if name != 'output':
                        expected = cls.signature()[name]
                        got = type(value)
                        if got != expected:
                            raise exceptions.TypeError('Expected {} but got {}.'.format(expected, got))
                return resources

        # TODO: (FR4) Update annotations with gmxapi data types. E.g. return -> Future.
        @functools.wraps(function)
        def helper(*args, context=None, **kwargs):
            # Description of the Operation input (and output) occurs in the
            # decorator closure. By the time this factory is (dynamically) defined,
            # the OperationDetails and ResourceManager are well defined, but not
            # yet instantiated.
            # Inspection of the offered input occurs when this factory is called,
            # and OperationDetails, ResourceManager, and Operation are instantiated.

            # This operation factory is specialized for the default package Context.
            if context is None:
                context = current_context()
            else:
                raise exceptions.ApiError('Non-default context handling not implemented.')

            # This calls a dispatching function that may not be able to reconcile the input
            # and Context capabilities. This is the place to handle various exceptions for
            # whatever reasons this reconciliation cannot occur.
            handle = OperationDetails.operation_director(*args, context=context, label=None, **kwargs)

            # TODO: NOW: The input fingerprint describes the provided input
            # as (a) ensemble input, (b) static, (c) future. By the time the
            # operation is instantiated, the topology of the node is known.
            # When compared to the InputCollectionDescription, the data compatibility
            # can be determined.

            return handle

        # to do: The factory itself needs to be able to register a factory with
        # the context that will be responsible for the Operation handle.
        # The factories need to be able to serve as dispatchers for themselves,
        # since an operation in one context may need to be reconstituted in a
        # different context.
        # The dispatching factory produces a director for a Context,
        # which will register a factory with the operation in that context.

        # The factory function has a DirectorFactory. Director instances talk to a NodeBuilder for a Context to
        # get handles to new operation nodes managed by the context. Part of that process includes registering
        # a DirectorFactory with the Context.
        return helper

    return decorator


<<<<<<< HEAD
def make_operation(implementation=None, input: dict = None, output: dict = None, docstring=None) -> typing.Callable:
    """Generate a factory function for an Operation implemented in a class.

    For an Operation implemented as a function, see function_wrapper().

    For an Operation implemented as a class named MyOperation, generate a factory
    function named "my_operation" with syntax like the following, in which "input"
    and "output" are dictionaries mapping constructor arguments and object attributes
    (respectively) to Python data types.

    Example:
            my_operation = make_operation(MyOperation, input={...}, output={...})

    Can also be used as a parameterized class decorator::

        @make_operation(input={...}, output={...})
        class MyOperation(object):
            ...

    Each output accessor is guaranteed to be called at most once per operation
    instance, regardless of the number of references held or the number of times
    `result()` is called. However, where multiple outputs may or may not be
    accessed separately, the API does not specify (at this time) whether all of
    the output accessors will be called or at what time. This behavior may be
    clarified in a future revision to the API specification or may be left as an
    implementation detail for the execution context in which the results are
    accessed.

    Args:
        implementation:
        input:
        output:
        docstring:

    Returns:
    """
    # If arguments are given, but cls is None, return a partially bound wrapper
    # for use as a decorator.
    if implementation is None:
        def decorator(cls):
            return make_operation(cls, input=input, output=output, docstring=docstring)

        return decorator

    # else: Define a function to instantiate and run the functor to populate the outputs.

    # Objects produced by the factory may be serialized and deserialized. Among
    # the simplest cases of recreating operation implementations in other environments,
    # we use a protocol mapping named operations to importable code.
    if hasattr(implementation, '__module__') and hasattr(implementation, '__name__'):
        try:
            module_name = importlib.util.resolve_name(name=implementation.__module__,
                                                      package=None)
            spec = importlib.util.find_spec(module_name)
        except ValueError:
            module_name = None
            spec = None
    else:
        raise exceptions.ValueError(
            'Could not determine an importable module for implementation {}'.format(implementation))
    # TODO: we can try harder, such as to inspect the __file__ and other hints for something we can import.
    if spec is None:
        raise exceptions.UsageError('make_operation can only produce Operations from importable Python code.')
    else:
        name = implementation.__name__
        module = importlib.util.module_from_spec(spec)
        spec.loader.exec_module(module)
        assert hasattr(module, name)

    logger.info('Generating factory for {} from {}'.format(name, spec))

    # Define and dynamically execute a wrapper definition.
    # TODO: Remove the need for key word signature inspection and get rid of this `compile()`
    # This is confusing and way too hard to debug.
    input_param_text = ''
    input_arg_text = ''
    if input is not None:
        input_param_text = ', '.join([': '.join((key, value.__name__)) for key, value in input.items()])
        input_param_text += ', '
        input_arg_text = ', '.join(['='.join((key, key)) for key in input.keys()])
    input_param_text += 'output=None'
    source = ['def wrapper({}):',
              '    obj = implementation({})',
              '    for out, _ in output.items():',
              '        setattr(output, out, getattr(obj, out))',
              ''
              ]
    source[0] = source[0].format(input_param_text)
    source[1] = source[1].format(input_arg_text)
    code_object = compile(source='\n'.join(source), filename='<gmxapi dynamic>', mode='exec')
    # Pass a namespace providing "implementation" and receiving the definition of "wrapper"
    locals_container = {'implementation': implementation}
    exec(code_object, locals_container, locals_container)
    wrapper = locals_container['wrapper']

    factory = function_wrapper(output=output)(wrapper)

    def helper(*args, context=None, **kwargs):
        # This operation factory is specialized for the default package Context.
        if context is None:
            context = current_context()
        else:
            raise exceptions.ApiError('Non-default context handling not implemented.')
        handle = None
        return handle

    helper.__doc__ = docstring

    return helper


=======
>>>>>>> 9ed3d22a
class GraphVariableDescriptor(object):
    def __init__(self, name: str = None, dtype=None, default=None):
        self.name = name
        self.dtype = dtype
        self.default = default
        self.state = None

    @property
    def internal_name(self):
        try:
            return '_' + self.name
        except TypeError:
            return None

    def __get__(self, instance, owner):
        if instance is None:
            # Access is through the class attribute of the owning class.
            # Allows the descriptor itself to be inspected or reconfigured after
            # class definition.
            # TODO: There is probably some usage checking that can be performed here.
            return self
        try:
            value = getattr(instance, self.internal_name)
        except AttributeError:
            value = self.default
            # Lazily initialize the instance value from the class default.
            if value is not None:
                try:
                    setattr(instance, self.internal_name, value)
                except Exception as e:
                    message = 'Could not assign default value to {} attribute of {}'.format(
                        self.internal_name,
                        instance)
                    raise exceptions.ApiError(message) from e
        return value

    # Implementation note: If we have a version of the descriptor class with no `__set__` method,
    # it is a non-data descriptor that can be overridden by a data descriptor on an instance.
    # This could be one way to handle the polymorphism associated with state changes.
    def __set__(self, instance, value):
        if instance._editing:
            # Update the internal connections defining the subgraph.
            setattr(instance, self.internal_name, value)
        else:
            raise AttributeError('{} not assignable on {}'.format(self.name, instance))


class GraphMeta(type):
    """Meta-class for gmxapi data flow graphs and subgraphs.

    Used to implement ``subgraph`` as GraphMeta.__new__(...).
    Also allows subgraphs to be defined as Python class definitions by inheriting
    from Subgraph or by using the ``metaclass=GraphMeta`` hint in the class
    statement arguments.

    The Python class creation protocol allows Subgraphs to be defined in as follows.

    See the Subgraph class documentation for customization of instances through
    the Python context manager protocol.
    """
    _prepare_keywords = ('variables',)

    # TODO: Python 3.7.2 introduces typing.OrderedDict
    # In practice, we are using collections.OrderedDict, but we should use the generic
    # ABC from the typing module to avoid being overly restrictive with type hints.
    try:
        from typing import OrderedDict
    except ImportError:
        from collections import OrderedDict

    @classmethod
    def __prepare__(mcs, name, bases, variables: OrderedDict = None, **kwargs):
        """Prepare the class namespace.

        Keyword Args:
              variables: mapping of persistent graph variables to type / default value (optional)
        """
        # Python runs this before executing the class body of Subgraph or its
        # subclasses. This is our chance to handle key word arguments given in the
        # class declaration.

        if kwargs is not None:
            for keyword in kwargs:
                raise exceptions.UsageError('Unexpected key word argument: {}'.format(keyword))

        namespace = collections.OrderedDict()

        if variables is not None:
            if isinstance(variables, collections.abc.Mapping):
                for name, value in variables.items():
                    if isinstance(value, type):
                        dtype = value
                        if hasattr(value, 'default'):
                            default = value.default
                        else:
                            default = None
                    else:
                        default = value
                        if hasattr(default, 'dtype'):
                            dtype = default.dtype
                        else:
                            dtype = type(default)
                    namespace[name] = GraphVariableDescriptor(name, default=default, dtype=dtype)
                    # Note: we are not currently using the hook used by `inspect`
                    # to annotate with the class that defined the attribute.
                    # namespace[name].__objclass__ = mcs
                    assert not hasattr(namespace[name], '__objclass__')
            else:
                raise exceptions.ValueError('"variables" must be a mapping of graph variables to types or defaults.')

        return namespace

    def __new__(cls, name, bases, namespace, **kwargs):
        for key in kwargs:
            if key not in GraphMeta._prepare_keywords:
                raise exceptions.ApiError('Unexpected class creation keyword: {}'.format(key))
        return type.__new__(cls, name, bases, namespace)

    # TODO: This is keyword argument stripping is not necessary in more recent Python versions.
    # When Python minimum required version is increased, check if we can remove this.
    def __init__(cls, name, bases, namespace, **kwargs):
        for key in kwargs:
            if key not in GraphMeta._prepare_keywords:
                raise exceptions.ApiError('Unexpected class initialization keyword: {}'.format(key))
        super().__init__(name, bases, namespace)


class SubgraphNodeBuilder(NodeBuilder):
    def __init__(self, context: 'SubgraphContext', label=None):
        self.context = context
        self.label = label
        self.operation_details = None
        # self.input_sink = SinkTerminal(operation._input_signature_description)
        self.sources = DataSourceCollection()

    def add_resource_factory(self, factory):
        self.factory = factory

    def add_operation_details(self, operation: typing.Type['OperationDetailsBase']):
        self.operation_details = operation

    def add_input(self, name: str, source):
        # Inspect inputs.
        #  * Are they from outside the subgraph?
        #  * Subgraph variables?
        #  * Subgraph internal nodes?
        # Inputs from outside the subgraph are (provisionally) subgraph inputs.
        # Inputs that are subgraph variables or subgraph internal nodes mark operations that will need to be re-run.
        # For first implementation, let all operations be recreated, but we need to
        # manage the right input proxies.
        # For zeroeth implementation, try just tracking the entities that need a reset() method called.
        if hasattr(source, 'reset'):
            self.context.add_resetter(source.reset)
        elif hasattr(source, '_reset'):
            self.context.add_resetter(source._reset)
        self.sources[name] = source

    def build(self) -> OperationPlaceholder:
        """Get a reference to the internal node in the subgraph definition.

        In the SubgraphContext, these handles cannot represent uniquely identifiable
        results. They are placeholders for relative positions in graphs that are
        not defined until the the subgraph is being executed.

        Such references should be tracked and invalidated when exiting the
        subgraph context. Within the subgraph context, they are used to establish
        the recipe for updating the subgraph's outputs or persistent data during
        execution.
        """
        # Placeholder handles in the subgraph definition don't have real resource managers.
        # Check for the ability to instantiate operations.
        if self.operation_details is None:
            raise exceptions.UsageError('Missing details needed for operation node.')

        input_sink = SinkTerminal(self.operation_details._input_signature_description)
        input_sink.update(self.sources)
        edge = DataEdge(self.sources, input_sink)
        # TODO: Fingerprinting: Each operation instance has unique output based on the unique input.
        #            input_data_fingerprint = edge.fingerprint()

        # Set up output proxy.
        uid = self.operation_details.make_uid(edge)
        # TODO: ResourceManager should fetch the relevant factories from the Context
        #  instead of getting an OperationDetails instance.
        manager = ResourceManager(source=edge, operation=self.operation_details())
        self.context.work_graph[uid] = manager
        handle = OperationHandle(self.context.work_graph[uid])
        handle.node_uid = uid
        # handle = OperationPlaceholder()
        return handle


class SubgraphContext(Context):
    """Provide a Python context manager in which to set up a graph of operations.

    Allows operations to be configured without adding nodes to the global execution
    context.
    """

    def __init__(self):
        self.labels = {}
        self.resetters = set()
        self.work_graph = collections.OrderedDict()

    def node_builder(self, label=None) -> NodeBuilder:
        if label is not None:
            if label in self.labels:
                raise exceptions.ValueError('Label {} is already in use.'.format(label))
            else:
                # The builder should update the labeled node when it is done.
                self.labels[label] = None

        return SubgraphNodeBuilder(context=weakref.proxy(self), label=label)

    def add_resetter(self, function):
        assert callable(function)
        self.resetters.add(function)


class Subgraph(object, metaclass=GraphMeta):
    """

    When subclassing from Subgraph, aspects of the subgraph's data ports can be
    specified with keyword arguments in the class statement. Example::

        >>> class MySubgraph(Subgraph, variables={'int_with_default': 1, 'boolData': bool}): pass
        ...

    Keyword Args:
        variables: Mapping to declare the types of variables with optional default values.

    Execution model:
        Subgraph execution must follow a well-defined protocol in order to sensibly
        resolve data Futures at predictable points. Note that subgraphs act as operations
        that can be automatically redefined at run time (in limited cases), such as
        to automatically form iteration chains to implement "while" loops. We refer
        to one copy / iteration / generation of a subgraph as an "element" below.

        When a subgraph element begins execution, each of its variables with an
        "updated" state from the previous iteration has the "updated" state moved
        to the new element's "initial" state, and the "updated" state is voided.

        Subgraph.next() appends an element of the subgraph to the chain. Subsequent
        calls to Subgraph.run() bring the new outputs up to date (and then call next()).
        Thus, for a subgraph with an output called ``is_converged``, calling
        ``while (not subgraph.is_converged): subgraph.run()`` has the desired effect,
        but is likely suboptimal for execution. Instead use the gmxapi while_loop.

        If the subgraph is not currently executing, it can be in one of two states:
        "editing" or "ready". In the "ready" state, class and instance Variables
        cannot be assigned, but can be read through the data descriptors. In this
        state, the descriptors only have a single state.

        If "editing," variables on the class object can be assigned to update the
        data flow defined for the subgraph. While "editing", reading or writing
        instance Variables is undefined behavior.

        When "editing" begins, each variable is readable as a proxy to the "initial"
        state in an element. Assignments while "editing" put variables in temporary
        states accessible only during editing.
        When "editing" finishes, the "updated" output data source of each
        variable for the element is set, if appropriate.

        # TODO: Use a get_context to allow operation factories or accessors to mark
        #  references for update/annotation when exiting the 'with' block.
    """


class SubgraphBuilder(object):
    """Helper for defining new Subgraphs.

    Manages a Python context in which to define a new Subgraph type. Can be used
    in a Python ``with`` construct exactly once to provide the Subgraph class body.
    When the ``with`` block is exited (or ``build()`` is called explicitly), a
    new type instance becomes available. Subsequent calls to SubgraphBuilder.__call__(self, ...)
    are dispatched to the Subgraph constructor.

    Outside of the ``with`` block, read access to data members is proxied to
    descriptors on the built Subgraph.

    Instances of SubgraphBuilder are returned by the ``subgraph()`` utility function.
    """

    def __init__(self, variables):
        self.__dict__.update({'variables': variables,
                              '_staging': collections.OrderedDict(),
                              '_editing': False,
                              '_subgraph_context': None,
                              '_subgraph_instance': None,
                              '_fused_operation': None,
                              '_factory': None})
        # Return a placeholder that we can update during iteration.
        # Long term, this is probably implemented with data descriptors
        # that will be moved to a new Subgraph type object.
        for name in self.variables:
            if not isinstance(self.variables[name], Future):
                self.variables[name] = gmx.make_constant(self.variables[name])

        # class MySubgraph(Subgraph, variables=variables):
        #     pass
        #
        # self._subgraph_instance = MySubgraph()

    def __getattr__(self, item):
        if self._editing:
            if item in self.variables:
                if item in self._staging:
                    logger.debug('Read access to intermediate value of subgraph variable {}'.format(item))
                    return self._staging[item]
                else:
                    logger.debug('Read access to subgraph variable {}'.format(item))
                    return self.variables[item]
            else:
                raise AttributeError('Invalid attribute: {}'.format(item))
        else:
            # TODO: this is not quite the described interface...
            return lambda obj: obj.values[item]

    def __setattr__(self, key, value):
        """Part of the builder interface."""
        if key in self.__dict__:
            self.__dict__[key] = value
        else:
            if self._editing:
                self.add_update(key, value)
            else:
                raise exceptions.UsageError('Subgraph is not in an editable state.')

    def add_update(self, key, value):
        """Add a variable update to the internal subgraph."""
        if key not in self.variables:
            raise AttributeError('No such attribute: {}'.format(key))
        if not self._editing:
            raise exceptions.UsageError('Subgraph is not in an editable state.')
        # Else, stage the potential final value for the iteration.
        logger.debug('Staging subgraph update {} = {}'.format(key, value))
        # Return a placeholder that we can update during iteration.
        # Long term, this is probably implemented with data descriptors
        # that will be moved to a new Subgraph type object.
        if not isinstance(value, Future):
            value = gmx.make_constant(value)
        self._staging[key] = value
        self._staging.move_to_end(key)

    def __enter__(self):
        """Enter a Context managed by the subgraph to capture operation additions.

        Allows the internal data flow of the subgraph to be defined in the same
        manner as the default work graph while the Python context manager is active.

        The subgraph Context is activated when entering a ``with`` block and
        finalized at the end of the block.
        """
        # While editing the subgraph in the SubgraphContext, we need __get__ and __set__
        # data descriptor access on the Subgraph subclass type, but outside of the
        # context manager, the descriptor should be non-writable and more opaque,
        # while the instance should be readable, but not writable.
        self.__dict__['_editing'] = True
        # TODO: this probably needs to be configured with variables...
        self.__dict__['_subgraph_context'] = SubgraphContext()
        push_context(self._subgraph_context)
        return self

    def build(self):
        """Build the subgraph by defining some new operations.

        Examine the subgraph variables. Variables with handles to data sources
        in the SubgraphContext represent work that needs to be executed on
        a subgraph execution or iteration. Variables with handles to data sources
        outside of the subgraph represent work that needs to be executed once
        on only the first iteration to initialize the subgraph.

        Construct a factory for the fused operation that performs the work to
        update the variables on a single iteration.

        Construct a factory for the fused operation that performs the work to
        update the variables on subsequent iterations and which will be fed
        the outputs of a previous iteration. Both of the generated operations
        have the same output signature.

        Construct and wrap the generator function to recursively append work
        to the graph and update until condition is satisfied.

        TODO: Explore how to drop work from the graph once there are no more
         references to its output, including check-point machinery.
        """
        logger.debug('Finalizing subgraph definition.')
        inputs = collections.OrderedDict()
        for key, value in self.variables.items():
            # TODO: What if we don't want to provide default values?
            inputs[key] = value

        updates = self._staging

        class Subgraph(object):
            def __init__(self, input_futures, update_sources):
                self.values = collections.OrderedDict([(key, value.result()) for key, value in input_futures.items()])
                logger.debug('subgraph initialized with {}'.format(
                    ', '.join(['{}: {}'.format(key, value) for key, value in self.values.items()])))
                self.futures = collections.OrderedDict([(key, value) for key, value in input_futures.items()])
                self.update_sources = collections.OrderedDict([(key, value) for key, value in update_sources.items()])
                logger.debug('Subgraph updates staged:')
                for update, source in self.update_sources.items():
                    logger.debug('    {} = {}'.format(update, source))

            def run(self):
                for name in self.update_sources:
                    result = self.update_sources[name].result()
                    logger.debug('Update: {} = {}'.format(name, result))
                    self.values[name] = result
                # Replace the data sources in the futures.
                for name in self.update_sources:
                    self.futures[name].resource_manager = gmx.make_constant(self.values[name]).resource_manager
                for name in self.update_sources:
                    self.update_sources[name]._reset()

        subgraph = Subgraph(inputs, updates)

        return lambda subgraph=subgraph: subgraph

    def __exit__(self, exc_type, exc_val, exc_tb):
        """End the Subgraph editing session and finalize the Subgraph build.

        After exiting, this instance forwards __call__() to a factory for an
        operation that carries out the work in the subgraph with inputs bound
        in the current context as defined by ``variables``.
        """
        self._factory = self.build()

        context = pop_context()
        assert context is self._subgraph_context
        self.__dict__['_editing'] = False
        # Returning False causes exceptions in the `with` block to be reraised.
        # Remember to switch this to return True if we want to transform or suppress
        # such an exception (we probably do).
        if exc_type is not None:
            logger.error('Got exception {} while editing subgraph {}.'.format(exc_val, self))
            logger.debug('Subgraph exception traceback: \n{}'.format(exc_tb))
        return False

    def __call__(self):
        # TODO: After build() has been called, this should dispatch to a factory
        #  that returns an OperationHandle.
        return self._factory()


def while_loop(*, operation, condition, max_iteration=10):
    """Generate and run a chain of operations such that condition evaluates True.

    Returns and operation instance that acts like a single node in the current
    work graph, but which is a proxy to the operation at the end of a dynamically generated chain
    of operations. At run time, condition is evaluated for the last element in
    the current chain. If condition evaluates False, the chain is extended and
    the next element is executed. When condition evaluates True, the object
    returned by ``while_loop`` becomes a proxy for the last element in the chain.

    Equivalent to calling operation.while(condition), where available.

    Arguments:
        operation: a callable that produces an instance of an operation when called with no arguments.
        condition: a callable that accepts an object (returned by ``operation``) that returns a boolean.
<<<<<<< HEAD
=======
        max_iteration: execute the loop no more than this many times (default 10)

    Warning:
        *max_iteration* is provided in part to minimize the cost of bugs in early
        versions of this software. The default value may be changed or
        removed on short notice.
>>>>>>> 9ed3d22a

    Warning:
        The protocol by which ``while_loop`` interacts with ``operation`` and ``condition``
        is very unstable right now. Please refer to this documentation when installing new
        versions of the package.

    Protocol:
        Warning:
            This protocol will be changed before the 0.1 API is finalized.

        When called, ``while_loop`` calls ``operation`` without arguments
        and captures the return value captured as ``_operation``.
        The object produced by ``operation()`` must have a ``reset``,
        a ``run`` method, and an ``output`` attribute.

        This is inspected
        to determine the output data proxy for the operation produced by the call
        to ``while_loop``. When that operation is called, it does the equivalent of

            while(condition(self._operation)):
                self._operation.reset()
                self._operation.run()

        Then, the output data proxy of ``self`` is updated with the results from
        self._operation.output.

    """
    # In the first implementation, Subgraph is NOT and OperationHandle.
    # if not isinstance(obj, AbstractOperationHandle):
    #     raise exceptions.UsageError(
    #     '"operation" key word argument must be a callable that produces an Operation handle.')
    # outputs = {}
    # for name, descriptor in obj.output.items():
    #     outputs[name] = descriptor._dtype

    # 1. Get the initial inputs.
    # 2. Initialize the subgraph with the initial inputs.
    # 3. Run the subgraph.
    # 4. Get the outputs.
    # 5. Initialize the subgraph with the outputs.
    # 6. Go to 3 if condition is not met.

    obj = operation()
    assert hasattr(obj, 'values')
    outputs = collections.OrderedDict([(key, type(value)) for key, value in obj.values.items()])

    @function_wrapper(output=outputs)
    def run_loop(output: OutputCollectionDescription):
        iteration = 0
        obj = operation()
        logger.debug('Created object {}'.format(obj))
        logger.debug(', '.join(['{}: {}'.format(key, obj.values[key]) for key in obj.values]))
        logger.debug('Condition: {}'.format(condition(obj)))
        while (condition(obj)):
            logger.debug('Running iteration {}'.format(iteration))
            obj.run()
            logger.debug(
                ', '.join(['{}: {}'.format(key, obj.values[key]) for key in obj.values]))
            logger.debug('Condition: {}'.format(condition(obj)))
            iteration += 1
            if iteration > max_iteration:
                break
        for name in outputs:
            setattr(output, name, obj.values[name])

        return obj

    return run_loop


<<<<<<< HEAD
# def subgraph(variables=None):
#     """Declare a Subgraph factory.
#
#     Produces an object used to create a *subgraph*, a fused operation that can
#     be used as a node in a work graph or to create new operations with constructs
#     like ``while_loop``.
#
#     Variables appear as both class attributes and instance attributes.
#
#     A Subgraph can be instantiated as a single-execution operation or as a more
#     complex operation, such as with `while_loop`
#
#     The returned object is a factory containing a definition for a subclass of Subgraph.
#
#     context manager behavior
#     ------------------------
#
#     The Subgraph has Python context manager behavior. Data flow within the
#     subgraph can be configured in the region of a Python ``with`` block.
#
#     When the context manager is entered and exited, the subclass definition is replaced.
#     """
#     class UserSubgraph(Subgraph, variables=variables):
#         pass
#
#     return UserSubgraph()

=======
>>>>>>> 9ed3d22a
def subgraph(variables=None):
    """Allow operations to be configured in a sub-context.

    The object returned functions as a Python context manager. When entering the
    context manager (the beginning of the ``with`` block), the object has an
    attribute for each of the named ``variables``. Reading from these variables
    gets a proxy for the initial value or its update from a previous loop iteration.
    At the end of the ``with`` block, any values or data flows assigned to these
    attributes become the output for an iteration.

    After leaving the ``with`` block, the variables are no longer assignable, but
    can be called as bound methods to get the current value of a variable.

    When the object is run, operations bound to the variables are ``reset`` and
    run to update the variables.
    """
    # Implementation note:
    # A Subgraph (type) has a subgraph context associated with it. The subgraph's
    # ability to capture operation additions is implemented in terms of the
    # subgraph context.
    logger.debug('Declare a new subgraph with variables {}'.format(variables))

    return SubgraphBuilder(variables)


@computed_result
def join_arrays(*, front: datamodel.NDArray = (), back: datamodel.NDArray = ()) -> datamodel.NDArray:
    """Operation that consumes two sequences and produces a concatenated single sequence.

    Note that the exact signature of the operation is not determined until this
    helper is called. Helper functions may dispatch to factories for different
    operations based on the inputs. In this case, the dtype and shape of the
    inputs determines dtype and shape of the output. An operation instance must
    have strongly typed output, but the input must be strongly typed on an
    object definition so that a Context can make runtime decisions about
    dispatching work and data before instantiating.
    # TODO: elaborate and clarify.
    # TODO: check type and shape.
    # TODO: figure out a better annotation.
    """
    # TODO: (FR4) Returned list should be an NDArray.
    if isinstance(front, (str, bytes)) or isinstance(back, (str, bytes)):
        raise exceptions.ValueError('Input must be a pair of lists.')
    assert isinstance(front, datamodel.NDArray)
    assert isinstance(back, datamodel.NDArray)
    new_list = list(front._values)
    new_list.extend(back._values)
    return new_list
<<<<<<< HEAD
=======

>>>>>>> 9ed3d22a

Scalar = typing.TypeVar('Scalar')

<<<<<<< HEAD
Scalar = typing.TypeVar('Scalar')

=======
>>>>>>> 9ed3d22a

def concatenate_lists(sublists: list = ()) -> Future:
    """Combine data sources into a single list.

    A trivial data flow restructuring operation.
    """
    if isinstance(sublists, (str, bytes)):
        raise exceptions.ValueError('Input must be a list of lists.')
    if len(sublists) == 0:
        return datamodel.ndarray([])
    else:
        return join_arrays(front=sublists[0], back=concatenate_lists(sublists[1:]))


def make_constant(value: Scalar) -> Future:
    """Provide a predetermined value at run time.

    This is a trivial operation that provides a (typed) value, primarily for
    internally use to manage gmxapi data flow.

    Accepts a value of any type. The object returned has a definite type and
    provides same interface as other gmxapi outputs. Additional constraints or
    guarantees on data type may appear in future versions.
    """
    dtype = type(value)
    source = StaticSourceManager(name='data', proxied_data=value, width=1, function=lambda x: x)
    description = ResultDescription(dtype=dtype, width=1)
    future = Future(source, 'data', description=description)
    return future


<<<<<<< HEAD
def scatter(array: datamodel.NDArray) -> EnsembleDataSource:
    """Convert array data to parallel data.

    Given data with shape (M,N), produce M parallel data sources of shape (N,).

    The intention is to produce ensemble data flows from NDArray sources.
    Currently, we only support zero and one dimensional data edge cross-sections.
    In the future, it may be clearer if `scatter()` always converts a non-ensemble
    dimension to an ensemble dimension or creates an error, but right now there
    are cases where it is best just to raise a warning.

    If provided data is a string, mapping, or scalar, there is no dimension to
    scatter from, and DataShapeError is raised.
    """
    if isinstance(array, Future):
        # scatter if possible
        width = array.description.width
        if width > 1:
            return EnsembleDataSource(source=array, width=width)
            # Recipient will need to call `result()`.
        else:
            raise exceptions.ValueError('No dimension to scatter from.')
    if isinstance(array, EnsembleDataSource):
        # scatter if possible
        if array.width > 1:
            raise exceptions.DataShapeError('Cannot scatter. Only 1-D ensemble data is supported.')
        array = array.source
        if isinstance(array, Future):
            return scatter(array)
        elif isinstance(array, datamodel.NDArray):
            # Get the first meaningful scattering dimension
            width = 0
            source = array[:]
            for scatter_dimension, width in enumerate(array.shape):
                if width > 1:
                    break
                else:
                    # Strip unused outer dimensions.
                    source = source[0]
            if width > 1:
                return EnsembleDataSource(source=source, width=width)
            else:
                raise exceptions.ValueError('No dimension to scatter from.')
    if isinstance(array, (str, bytes)):
        raise exceptions.DataShapeError(
            'Strings are not treated as sequences of characters to automatically scatter from.')
    if isinstance(array, collections.abc.Iterable):
        # scatter
        array = datamodel.ndarray(array)
        return scatter(array)


def gather(data: EnsembleDataSource) -> Future:
    """Combines parallel data to an NDArray source.

    If the data source has an ensemble shape of (1,), result is an NDArray of
    length 1 if for a scalar data source. For a NDArray data source, the
    dimensionality of the NDArray is not increased, the original NDArray is
    produced, and gather() is a no-op.

    This may change in future versions so that gather always converts an
    ensemble dimension to an array dimension.
    """
    # TODO: Could be used as part of the clean up for join_arrays to convert a scalar Future to a 1-D list.
    # Note: Clearly, the implementation of gather() is an implementation detail of the execution Context.
    if hasattr(data, 'width'):
        if data.width == 1:
            # TODO: Do we want to allow this silent no-op?
            if isinstance(data.source, datamodel.NDArray):
                return data.source
            elif isinstance(data.source, Future):
                raise exceptions.ApiError('gather() not implemented for Future')
            else:
                raise exceptions.UsageError('Nothing to gather.')

        assert data.width > 1
        if isinstance(data.source, Future):
            manager = ProxyResourceManager(proxied_future=data.source, width=1, function=datamodel.ndarray)
        else:
            if isinstance(data.source, datamodel.NDArray):
                raise exceptions.ValueError('higher-dimensional NDArrays not yet implemented.')
            manager = StaticSourceManager(proxied_data=data.source, width=1, function=datamodel.ndarray)
        description = ResultDescription(dtype=datamodel.NDArray, width=1)
        future = Future(resource_manager=manager, name=data.source.name, description=description)
        return future
    else:
        raise exceptions.TypeError('Expected data with "width".')


def logical_not(value: bool) -> Future:
=======
def logical_not(value: bool):
>>>>>>> 9ed3d22a
    """Boolean negation.

    If the argument is a gmxapi compatible Data or Future object, a new View or
    Future is created that proxies the boolean opposite of the input.

    If the argument is a callable, logical_not returns a wrapper function that
    returns a Future for the logical opposite of the callable's result.
    """
    # TODO: Small data transformations like this don't need to be formal Operations.
    # This could be essentially a data annotation that affects the resolver in a
    # DataEdge. As an API detail, coding for different Contexts and optimizations
    # within those Context implementations could be simplified.
    operation = function_wrapper(output={'data': bool})(lambda data=bool(): not bool(data))
<<<<<<< HEAD
    return operation(data=value).output.data


class File(Future):
    """Placeholder for input/output files.

    Arguments:
        suffix: string to be appended to actual file name.

    Note:
        Some programs have logic influenced by aspects of the text in a file
        argument. The ``suffix`` key word parameter allows the proxied file's
        actual name to be constrained when passed as an argument to a program
        expecting a particular suffix.
    """
    assert not gmx.version.has_feature('fr21')
=======
    return operation(data=value).output.data
>>>>>>> 9ed3d22a
<|MERGE_RESOLUTION|>--- conflicted
+++ resolved
@@ -51,10 +51,6 @@
 
 __all__ = ['computed_result',
            'function_wrapper',
-<<<<<<< HEAD
-           'make_operation'
-=======
->>>>>>> 9ed3d22a
            ]
 
 import abc
@@ -90,97 +86,6 @@
     def dtype(self) -> type:
         """node output type"""
         return self._dtype
-<<<<<<< HEAD
-
-    @property
-    def width(self) -> int:
-        """ensemble width"""
-        return self._width
-
-
-class OutputData(object):
-    """Encapsulate the description and storage of a data output."""
-    def __init__(self, name: str, description: ResultDescription):
-        assert name != ''
-        self._name = name
-        assert isinstance(description, ResultDescription)
-        self._description = description
-        self._done = [False] * self._description.width
-        self._data = [None] * self._description.width
-
-    @property
-    def name(self):
-        return self._name
-
-    # TODO: Change to regular member function and add ensemble member arg.
-    @property
-    def done(self):
-        return all(self._done)
-
-    # TODO: Change to regular member function and add ensemble member arg.
-    @property
-    def data(self):
-        if not self.done:
-            raise exceptions.ApiError('Attempt to read before data has been published.')
-        if self._data is None or None in self._data:
-            raise exceptions.ApiError('Data marked "done" but contains null value.')
-        # For intuitive use in non-ensemble cases, we represent data as bare scalars
-        # when possible. It is easy to cast scalars to lists of length 1. In the future,
-        # we may distinguish between data of shape () and shape (1,), but we will need
-        # to be careful with semantics. We are already starting to adopt a rule-of-thumb
-        # that data objects assume the minimum dimensionality necessary unless told
-        # otherwise, and we could make that a hard rule if it doesn't make other things
-        # too difficult.
-        if self._description.width == 1:
-            return self._data[0]
-        else:
-            return self._data
-
-    def set(self, value, member: int):
-        if self._description.dtype == datamodel.NDArray:
-            self._data[member] = datamodel.ndarray(value)
-        else:
-            self._data[member] = self._description.dtype(value)
-        self._done[member] = True
-
-    def reset(self):
-        self._done = [False] * self._description.width
-        self._data = [None] * self._description.width
-
-
-class EnsembleDataSource(object):
-    """A single source of data with ensemble data flow annotations.
-
-    Note that data sources may be Futures.
-    """
-
-    def __init__(self, source=None, width=1, dtype=None):
-        self.source = source
-        self.width = width
-        self.dtype = dtype
-
-    def node(self, member: int):
-        return self.source[member]
-
-    def reset(self):
-        protocols = ('reset', '_reset')
-        for protocol in protocols:
-            if hasattr(self.source, protocol):
-                getattr(self.source, protocol)()
-
-
-ResultTypeVar = typing.TypeVar('ResultTypeVar', *(str, bool, int, float, dict, datamodel.NDArray))
-valid_result_types = ResultTypeVar.__constraints__
-
-SourceTypeVar = typing.TypeVar('SourceTypeVar',
-                               *(str, bool, int, float, dict, datamodel.NDArray, EnsembleDataSource))
-valid_source_types = SourceTypeVar.__constraints__
-
-
-class DataSourceCollection(collections.OrderedDict):
-    """Store and describe input data handles for an operation.
-
-=======
 
     @property
     def width(self) -> int:
@@ -277,7 +182,6 @@
 class DataSourceCollection(collections.OrderedDict):
     """Store and describe input data handles for an operation.
 
->>>>>>> 9ed3d22a
     When created from InputCollectionDescription.bind(), the DataSourceCollection
     has had default values inserted.
     """
@@ -303,15 +207,9 @@
             # TODO: Handle gmxapi Futures stored as dictionary elements!
             if not isinstance(value, valid_source_types):
                 if isinstance(value, collections.abc.Iterable):
-<<<<<<< HEAD
-                    # Note: Here we assume that iterables are arrays first and ensemble data if necessary.
-                    # Warning: the iterable may contain Future objects.
-                    # TODO: revisit as we sort out data shape and Future protocol.
-=======
                     # Iterables here are treated as arrays, but we do not have a robust typing system.
                     # Warning: In the initial implementation, the iterable may contain Future objects.
                     # TODO: (#2993) Revisit as we sort out data shape and Future protocol.
->>>>>>> 9ed3d22a
                     value = datamodel.ndarray(value)
                 elif hasattr(value, 'result'):
                     # A Future object.
@@ -326,15 +224,9 @@
             raise exceptions.TypeError('Data must be named with str type.')
         if not isinstance(value, valid_source_types):
             if isinstance(value, collections.abc.Iterable):
-<<<<<<< HEAD
-                # Note: Here we assume that iterables are arrays first and ensemble data if necessary.
-                # Warning: the iterable may contain Future objects.
-                # TODO: revisit as we sort out data shape and Future protocol.
-=======
                 # Iterables here are treated as arrays, but we do not have a robust typing system.
                 # Warning: In the initial implementation, the iterable may contain Future objects.
                 # TODO: (#2993) Revisit as we sort out data shape and Future protocol.
->>>>>>> 9ed3d22a
                 value = datamodel.ndarray(value)
             elif hasattr(value, 'result'):
                 # A Future object.
@@ -369,18 +261,6 @@
     functions may force immediate resolution of data dependencies and/or may
     be called more than once to satisfy dependent operation inputs.
     """
-    try:
-        sig = inspect.signature(function)
-    except TypeError as T:
-        raise exceptions.ApiError('Can not inspect type of provided function argument.') from T
-    except ValueError as V:
-        raise exceptions.ApiError('Can not inspect provided function signature.') from V
-
-    # Note: Introspection could fail.
-    # Note: ApiError indicates a bug because we should handle this more intelligently.
-    # TODO: Figure out what to do with exceptions where this introspection
-    #  and rebinding won't work.
-    # ref: https://docs.python.org/3/library/inspect.html#introspecting-callables-with-the-signature-object
 
     # Attempt to inspect function signature. Introspection can fail, so we catch
     # the various exceptions. We re-raise as ApiError, indicating a bug, because
@@ -445,17 +325,10 @@
     Generally, an InputCollectionDescription is an aspect of the public API by
     which an Operation expresses its possible inputs. This class includes details
     of the Python package.
-<<<<<<< HEAD
 
     Keyword Arguments:
         parameters : A sequence of named parameter descriptions.
 
-=======
-
-    Keyword Arguments:
-        parameters : A sequence of named parameter descriptions.
-
->>>>>>> 9ed3d22a
     Parameter descriptions are objects containing an `annotation` attribute
     declaring the data type of the parameter and, optionally, a `default`
     attribute declaring a default value for the parameter.
@@ -507,7 +380,6 @@
         """Inspect a function to be wrapped.
 
         Used internally by gmxapi.operation.function_wrapper()
-<<<<<<< HEAD
 
             Raises:
                 exceptions.ProtocolError if function signature cannot be determined to be valid.
@@ -554,129 +426,6 @@
 
         This is a helper function to allow calling code to characterize the
         arguments in a Python function call with hints from the factory that is
-        initializing an operation. Its most useful functionality is to  allows a
-        factory to accept positional arguments where named inputs are usually
-        required. It also allows data sources to participate in multiple
-        DataSourceCollections with minimal constraints.
-
-        Note that the returned object has had data populated from any defaults
-        described in the InputCollectionDescription.
-
-        See wrapped_function_runner() and describe_function_input().
-        """
-        # For convenience, accept *args, but convert to **kwargs to pass to Operation.
-        # Factory accepts an unadvertised `input` keyword argument that is used as a default kwargs dict.
-        # If present, kwargs['input'] is treated as an input "pack" providing _default_ values.
-        input_kwargs = collections.OrderedDict()
-        # Note: we have also been allowing arguments with a `run` attribute
-        # to be used as execution dependencies, but we should probably stop that.
-        # TODO: (FR4) generalize
-        execution_dependencies = []
-        if 'input' in kwargs:
-            provided_input = kwargs.pop('input')
-            if provided_input is not None:
-                # Note: we have also been allowing arguments with a `run` attribute
-                # to be used as execution dependencies, but we should probably stop that.
-                if hasattr(provided_input, 'run'):
-                    execution_dependencies.append(provided_input)
-                    # Note that execution_dependencies is not used after this point.
-                else:
-                    input_kwargs.update(provided_input)
-        # `function` may accept an `output` keyword argument that should not be supplied to the factory.
-        for key, value in kwargs.items():
-            if key == 'output':
-                raise exceptions.UsageError('Invalid keyword argument: output (reserved).')
-            input_kwargs[key] = value
-        try:
-            bound_arguments = self.signature.bind_partial(*args, **input_kwargs)
-        except TypeError as e:
-            raise exceptions.UsageError('Could not bind operation parameters to function signature.') from e
-        assert 'output' not in bound_arguments.arguments
-        bound_arguments.apply_defaults()
-        assert 'input' not in bound_arguments.arguments
-        input_kwargs = collections.OrderedDict([pair for pair in bound_arguments.arguments.items()])
-        if 'output' in input_kwargs:
-            input_kwargs.pop('output')
-        return DataSourceCollection(**input_kwargs)
-
-
-class ProxyDataDescriptor(object):
-    """Base class for data descriptors used in DataProxyBase subclasses.
-
-    Subclasses should either not define __init__ or should call the base class
-    __init__ explicitly: super().__init__(self, name, dtype)
-    """
-
-    def __init__(self, name: str, dtype: ResultTypeVar = None):
-        self._name = name
-        # TODO: We should not allow dtype==None, but we currently have a weak data
-        #  model that does not allow good support of structured Futures.
-        if dtype is not None:
-            assert isinstance(dtype, type)
-            assert issubclass(dtype, valid_result_types)
-        self._dtype = dtype
-
-
-class DataProxyMeta(type):
-    # Key word arguments consumed by __prepare__
-    _prepare_keywords = ('descriptors',)
-
-    @classmethod
-    def __prepare__(mcs, name, bases, descriptors: collections.abc.Mapping = None):
-        """Allow dynamic sub-classing.
-
-        DataProxy class definitions are collections of data descriptors. This
-        class method allows subclasses to give the descriptor names and type(s)
-        in the class declaration as arguments instead of as class attribute
-        assignments.
-
-=======
-
-            Raises:
-                exceptions.ProtocolError if function signature cannot be determined to be valid.
-
-            Returns:
-                InputCollectionDescription for the function input signature.
-        """
-        # First, inspect the function.
-        assert callable(function)
-        signature = inspect.signature(function)
-        # The function must have clear and static input schema
-        # Make sure that all parameters have clear names, whether or not they are used in a call.
-        for name, param in signature.parameters.items():
-            disallowed = any([param.kind == param.POSITIONAL_ONLY,
-                              param.kind == param.VAR_POSITIONAL,
-                              param.kind == param.VAR_KEYWORD])
-            if disallowed:
-                raise exceptions.ProtocolError(
-                    'Cannot wrap function. Operations must have well-defined parameter names.')
-            if param.name == 'input':
-                raise exceptions.ProtocolError('Function signature includes the (reserved) "input" keyword argument.')
-        description = collections.OrderedDict()
-        for param in signature.parameters.values():
-            if param.name == 'output':
-                # Wrapped functions may accept the output parameter to publish results, but
-                # that is not part of the Operation input signature.
-                continue
-            if param.annotation == param.empty:
-                if param.default == param.empty or param.default is None:
-                    raise exceptions.ProtocolError('Could not infer parameter type for {}'.format(param.name))
-                dtype = type(param.default)
-                if isinstance(dtype, collections.abc.Iterable) \
-                        and not isinstance(dtype, (str, bytes, collections.abc.Mapping)):
-                    dtype = datamodel.NDArray
-            else:
-                dtype = param.annotation
-            description[param.name] = param.replace(annotation=dtype)
-        return InputCollectionDescription(description.items())
-
-    def bind(self, *args, **kwargs) -> DataSourceCollection:
-        """Create a compatible DataSourceCollection from provided arguments.
-
-        Pre-process input and function signature to get named input arguments.
-
-        This is a helper function to allow calling code to characterize the
-        arguments in a Python function call with hints from the factory that is
         initializing an operation. Its most useful functionality is to allow a
         factory to accept positional arguments where named inputs are usually
         required. It also allows data sources to participate in multiple
@@ -743,7 +492,6 @@
         in the class declaration as arguments instead of as class attribute
         assignments.
 
->>>>>>> 9ed3d22a
             class MyProxy(DataProxyBase, descriptors={name: MyDescriptor() for name in datanames}): pass
 
         Note:
@@ -857,7 +605,6 @@
         Arguments:
             instance : resource-owning object
             client_id : identifier for client holding the resource handle (e.g. ensemble member id)
-<<<<<<< HEAD
 
         If client_id is not provided, the proxy scope is for all clients.
         """
@@ -880,35 +627,8 @@
         for name, value in cls.__dict__.items():
             if isinstance(value, ProxyDataDescriptor):
                 yield name, value
-=======
->>>>>>> 9ed3d22a
-
-        If client_id is not provided, the proxy scope is for all clients.
-        """
-        # TODO: Decide whether _resource_instance is public or not.
-        # Note: currently commonly needed for subclass implementations.
-        self._resource_instance = instance
-        # Developer note subclasses should handle self._client_identifier == None
-        self._client_identifier = client_id
-
-<<<<<<< HEAD
-=======
-    @property
-    def ensemble_width(self) -> int:
-        return self._resource_instance.width()
-
-    @classmethod
-    def items(cls):
-        """Generator for tuples of attribute name and descriptor instance.
-
-        This almost certainly doesn't do quite what we want...
-        """
-        for name, value in cls.__dict__.items():
-            if isinstance(value, ProxyDataDescriptor):
-                yield name, value
-
-
->>>>>>> 9ed3d22a
+
+
 class Publisher(ProxyDataDescriptor):
     """Data descriptor for write access to a specific named data resource.
 
@@ -956,7 +676,6 @@
     def __repr__(self):
         return 'Publisher(name={}, dtype={})'.format(self._name, self._dtype.__qualname__)
 
-<<<<<<< HEAD
 
 def define_publishing_data_proxy(output_description) -> typing.Type[DataProxyBase]:
     """Returns a class definition for a PublishingDataProxy for the provided output description."""
@@ -969,20 +688,6 @@
     class PublishingDataProxy(DataProxyBase, descriptors=descriptors):
         """Handler for write access to the `output` of an operation.
 
-=======
-
-def define_publishing_data_proxy(output_description) -> typing.Type[DataProxyBase]:
-    """Returns a class definition for a PublishingDataProxy for the provided output description."""
-    # This dynamic type creation hides collaborations with things like make_datastore.
-    # We should encapsulate these relationships in Context details, explicit collaborations
-    # between specific operations and Contexts, and in groups of Operation definition helpers.
-
-    descriptors = collections.OrderedDict([(name, Publisher(name)) for name in output_description])
-
-    class PublishingDataProxy(DataProxyBase, descriptors=descriptors):
-        """Handler for write access to the `output` of an operation.
-
->>>>>>> 9ed3d22a
         Acts as a sort of PublisherCollection.
         """
 
@@ -997,7 +702,6 @@
 
     # Note: ResourceManager members not yet included:
     # future(), _data, set_result.
-<<<<<<< HEAD
 
     OutputDataProxyType = typing.TypeVar('OutputDataProxyType', bound=DataProxyBase)
 
@@ -1014,7 +718,7 @@
         return False
 
     @abc.abstractmethod
-    def get(self, name: str) -> 'OutputData':
+    def get(self, name: str) -> OutputData:
         ...
 
     @abc.abstractmethod
@@ -1121,131 +825,6 @@
     def reset(self):
         pass
 
-=======
-
-    OutputDataProxyType = typing.TypeVar('OutputDataProxyType', bound=DataProxyBase)
-
-    # This might not belong here. Maybe separate out for a OperationHandleManager?
-    @abc.abstractmethod
-    def data(self) -> OutputDataProxyType:
-        """Get the output data proxy."""
-        # Warning: this should probably be renamed, but "output_data_proxy" is already
-        # a member in at least one derived class.
-        ...
-
-    @abc.abstractmethod
-    def is_done(self, name: str) -> bool:
-        return False
-
-    @abc.abstractmethod
-    def get(self, name: str) -> OutputData:
-        ...
-
-    @abc.abstractmethod
-    def update_output(self):
-        """Bring the _data member up to date and local."""
-        pass
-
-    @abc.abstractmethod
-    def reset(self):
-        """Recursively reinitialize resources.
-
-        Set the resource manager to its initialized state.
-        All outputs are marked not "done".
-        All inputs supporting the interface have ``_reset()`` called on them.
-        """
-
-    @abc.abstractmethod
-    def width(self) -> int:
-        """Ensemble width of the managed resources."""
-        ...
-
-
-class StaticSourceManager(SourceResource):
-    """Provide the resource manager interface for local static data.
-
-    Allow data transformations on the proxied resource.
-
-    Keyword Args:
-        proxied_data: A gmxapi supported data object.
-        width: Size of (one-dimensional) shaped data produced by function.
-        function: Transformation to perform on the managed data.
-
-    The callable passed as ``function`` must accept a single argument. The
-    argument will be an iterable when proxied_data represents an ensemble,
-    or an object of the same type as proxied_data otherwise.
-    """
-    OutputDataProxyType = typing.TypeVar('OutputDataProxyType', bound=DataProxyBase)
-
-    def __init__(self, *, name: str, proxied_data, width: int, function: typing.Callable):
-        assert not isinstance(proxied_data, Future)
-        if hasattr(proxied_data, 'width'):
-            # Ensemble data source
-            assert hasattr(proxied_data, 'source')
-            self._result = function(proxied_data.source)
-        else:
-            self._result = function(proxied_data)
-        if width > 1:
-            if isinstance(self._result, (str, bytes)):
-                # In this case, do not implicitly broadcast
-                raise exceptions.ValueError('"function" produced data incompatible with "width".')
-            else:
-                if not isinstance(self._result, collections.abc.Iterable):
-                    raise exceptions.DataShapeError(
-                        'Expected iterable of size {} but "function" result is not iterable.')
-            data = list(self._result)
-            size = len(data)
-            if len(data) != width:
-                raise exceptions.DataShapeError(
-                    'Expected iterable of size {} but "function" produced a {} of size {}'.format(width, type(data),
-                                                                                                  size))
-            dtype = type(data[0])
-        else:
-            if width != 1:
-                raise exceptions.ValueError('width must be an integer 1 or greater.')
-            dtype = type(self._result)
-            if issubclass(dtype, (list, tuple)):
-                dtype = datamodel.NDArray
-                data = [datamodel.ndarray(self._result)]
-            elif isinstance(self._result, collections.abc.Iterable):
-                if not isinstance(self._result, (str, bytes)):
-                    raise exceptions.ValueError(
-                        'Expecting width 1 but "function" produced iterable type {}.'.format(type(self._result)))
-                else:
-                    dtype = str
-                    data = [str(self._result)]
-            else:
-                data = [self._result]
-        description = ResultDescription(dtype=dtype, width=width)
-        self._data = OutputData(name=name, description=description)
-        for member in range(width):
-            self._data.set(data[member], member=member)
-
-        output_collection_description = OutputCollectionDescription(**{name: dtype})
-        self.output_data_proxy = define_output_data_proxy(output_description=output_collection_description)
-
-    def is_done(self, name: str) -> bool:
-        return True
-
-    def get(self, name: str) -> 'OutputData':
-        assert self._data.name == name
-        return self._data
-
-    def data(self) -> OutputDataProxyType:
-        return self.output_data_proxy(self)
-
-    def width(self) -> int:
-        # TODO: It looks like the OutputData ResultDescription probably belongs
-        #  in the public interface.
-        return self._data._description.width
-
-    def update_output(self):
-        pass
-
-    def reset(self):
-        pass
-
->>>>>>> 9ed3d22a
 
 class ProxyResourceManager(SourceResource):
     """Act as a resource manager for data managed by another resource manager.
@@ -1332,19 +911,6 @@
         """
         ...
 
-<<<<<<< HEAD
-    # TODO: Factory for translating an operation from one context to another.
-    # Interact with OperationDetails.operation_director
-    # E.g.
-    #
-    #     @classmethod
-    #     @abc.abstractmethod
-    #     def factory(cls, context=None, input: typing.Mapping = None) -> 'AbstractOperationHandle':
-    #         """Dispatch an Operation factory for the given Context and input."""
-    #         ...
-
-=======
->>>>>>> 9ed3d22a
 
 class OperationDetailsBase(abc.ABC):
     """Abstract base class for Operation details in this module's Python Context.
@@ -1373,11 +939,6 @@
     functions. However, an instance should be tied to a specific ResourceManager and
     Context, so weak references to these would be reasonable.
     """
-<<<<<<< HEAD
-    # get a symbol we can use to annotate input and output types more specifically.
-    Resources = typing.TypeVar('Resources')
-    OutputDataProxyType = typing.TypeVar('OutputDataProxyType', bound=DataProxyBase)
-=======
     # get symbols we can use to annotate input and output types more specifically.
     Resources = typing.TypeVar('Resources')
     # Having two TypeVars here probably has no semantic effect here, but it improves
@@ -1385,7 +946,6 @@
     # or generics in the future.
     OutputDataProxyType = typing.TypeVar('OutputDataProxyType', bound=DataProxyBase)
     PublishingDataProxyType = typing.TypeVar('PublishingDataProxyType', bound=DataProxyBase)
->>>>>>> 9ed3d22a
 
     @classmethod
     @abc.abstractmethod
@@ -1393,8 +953,6 @@
         """Mapping of named inputs and input type.
 
         Used to determine valid inputs before an Operation node is created.
-<<<<<<< HEAD
-=======
 
         Collaborations:
             Related to the operation resource factory for this context.
@@ -1402,7 +960,6 @@
         ..  todo::
             Better unification of this protocol, InputCollectionDescription, and
             resource factory.
->>>>>>> 9ed3d22a
         """
         ...
 
@@ -1412,22 +969,14 @@
         ...
 
     @abc.abstractmethod
-<<<<<<< HEAD
-    def publishing_data_proxy(self, *, instance, client_id) -> OutputDataProxyType:
-=======
     def publishing_data_proxy(self, *, instance: SourceResource, client_id) -> PublishingDataProxyType:
->>>>>>> 9ed3d22a
         """Factory for Operation output publishing resources.
 
         Used internally when the operation is run with resources provided by instance."""
         ...
 
     @abc.abstractmethod
-<<<<<<< HEAD
-    def output_data_proxy(self, instance) -> OutputDataProxyType:
-=======
     def output_data_proxy(self, instance: SourceResource) -> OutputDataProxyType:
->>>>>>> 9ed3d22a
         """Get an object that can provide Futures for output data managed by instance."""
         ...
 
@@ -1484,11 +1033,7 @@
 
     @classmethod
     @abc.abstractmethod
-<<<<<<< HEAD
-    def resource_director(cls, *, input, output) -> Resources:
-=======
     def resource_director(cls, *, input, output: PublishingDataProxyType) -> Resources:
->>>>>>> 9ed3d22a
         """a Director factory that helps build the Session Resources for the function.
 
         The Session launcher provides the director with all of the resources previously
@@ -1582,26 +1127,6 @@
 
         Returns an object of the concrete type specified according to
         the operation that produces this Result.
-<<<<<<< HEAD
-        """
-        self.resource_manager.update_output()
-        assert self.resource_manager.is_done(self.name)
-        # Return ownership of concrete data
-        handle = self.resource_manager.get(self.name)
-        return handle.data
-
-    def _reset(self):
-        """Mark the Future "not done" to allow reexecution.
-
-        Invalidates cached results, resets "done" markers in data sources, and
-        triggers _reset recursively.
-
-        Note: this is a hack that is inconsistent with the plan of unique mappings
-        of inputs to outputs, but allows a quick prototype for looping operations.
-        """
-        self.resource_manager.reset()
-
-=======
 
         Ensemble data are returned as a list. Scalar results or results from single
         member ensembles are returned as scalars.
@@ -1638,7 +1163,6 @@
         """
         self.resource_manager.reset()
 
->>>>>>> 9ed3d22a
     @property
     def dtype(self):
         return self.description.dtype
@@ -1673,12 +1197,9 @@
         if proxy is None:
             # Access through class attribute of owner class
             return self
-<<<<<<< HEAD
-=======
         if not isinstance(proxy._resource_instance, ResourceManager):
             raise exceptions.ApiError(
                 'Data descriptor implementation assumes availability of a ResourceManager instance.')
->>>>>>> 9ed3d22a
         result_description = ResultDescription(dtype=self._dtype, width=proxy.ensemble_width)
         return proxy._resource_instance.future(name=self._name, description=result_description)
 
@@ -2003,7 +1524,6 @@
 
     def __init__(self, *, source: DataEdge, operation: OperationDetailsBase):
         """Initialize a resource manager for the inputs and outputs of an operation.
-<<<<<<< HEAD
 
         Arguments:
             operation : implementation details for a Python callable
@@ -2487,9 +2007,9 @@
     __version__ = 0
 
     def __init__(self):
-        self.work_graph = {}
-        self.operations = {}
-        self.labels = {}
+        self.work_graph = dict()
+        self.operations = dict()
+        self.labels = dict()
 
     def node_builder(self, label=None) -> NodeBuilder:
         """Get a builder for a new work node to add an operation in this context."""
@@ -2546,6 +2066,8 @@
                  label=None,
                  **kwargs):
         self.operation_details = operation_details
+        if not isinstance(context, Context):
+            raise exceptions.UsageError('Client context must be provided when adding an operation.')
         self.context = weakref.proxy(context)
         self.args = args
         self.kwargs = kwargs
@@ -2553,7 +2075,14 @@
 
     def __call__(self) -> AbstractOperation:
         cls = self.operation_details
-        builder = self.context.node_builder(label=self.label)
+        try:
+            context = self.context
+        except ReferenceError as e:
+            context = None
+        if context is None:
+            # Bug: This should not be possible.
+            raise exceptions.ProtocolError('Operation director could not access its context.')
+        builder = context.node_builder(label=self.label)
         # TODO: Figure out what interface really needs to be passed and enforce it.
         # Currently this class uses OperationDetailsBase.signature and .resource_director.
         # Ref Node_builder subclasses for additional required interface.
@@ -2640,689 +2169,6 @@
 
             # TODO: This is a Context detail.
             def make_datastore(self, ensemble_width: int):
-                datastore = {}
-                for name, dtype in self.output_description().items():
-                    assert isinstance(dtype, type)
-                    result_description = ResultDescription(dtype, width=ensemble_width)
-                    datastore[name] = OutputData(name=name, description=result_description)
-                return datastore
-
-            @classmethod
-            def signature(cls) -> InputCollectionDescription:
-                return cls._input_signature_description
-
-            def output_description(self) -> OutputCollectionDescription:
-                return self._output_description
-
-            def publishing_data_proxy(self, *, instance, client_id: int):
-                assert isinstance(instance, ResourceManager)
-                return self._publishing_data_proxy_type(instance=instance, client_id=client_id)
-
-            def output_data_proxy(self, instance):
-                assert isinstance(instance, ResourceManager)
-                return self._output_data_proxy_type(instance=instance)
-
-            def __call__(self, resources: PyFunctionRunnerResources):
-                self._runner(resources)
-
-            @classmethod
-            def make_uid(cls, input):
-                """The unique identity of an operation node tags the output with respect to the input.
-
-                TODO: We probably don't want to allow Operations to single-handedly determine their
-                 own uniqueness, but they probably should participate in the determination with the Context.
-
-                To be refined...
-                """
-                # TODO: The UID should uniquely indicate an operation node based on that node's input.
-                # We need input fingerprinting to identify equivalent nodes in a work graph
-                # or distinguish nodes across work graphs.
-=======
-
-        Arguments:
-            operation : implementation details for a Python callable
-            input_fingerprint : Uniquely identifiable input data description
-
-        """
-        # Note: This implementation assumes there is one ResourceManager instance per data source,
-        # so we only stash the inputs and dependency information for a single set of resources.
-        # TODO: validate input_fingerprint as its interface becomes clear.
-        self._input_edge = source
-        self.ensemble_width = self._input_edge.sink_terminal.ensemble_width
-        self._operation = operation
-
-        self._data = self._operation.make_datastore(self.ensemble_width)
-
-        # We store a rereference to the publishing context manager implementation
-        # in a data structure that can only produce one per Python interpreter
-        # (using list.pop()).
-        # TODO: reimplement as a data descriptor
-        #  so that PublishingDataProxy does not need a bound circular reference.
-        self.__publishing_resources = [self.__publishing_context]
-
-        self._done = [False] * self.ensemble_width
-        self.__operation_entrance_counter = 0
-
-    def width(self) -> int:
-        return self.ensemble_width
-
-    def reset(self):
-        self.__operation_entrance_counter = 0
-        self._done = [False] * self.ensemble_width
-        self.__publishing_resources = [self.__publishing_context]
-        for data in self._data.values():
-            data.reset()
-        self._input_edge.reset()
-        assert self.__operation_entrance_counter == 0
-
-    def done(self, member=None):
-        if member is None:
-            return all(self._done)
-        else:
-            return self._done[member]
-
-    def set_result(self, name, value, member: int):
-        try:
-            for item in value:
-                # In this specification, it is antithetical to publish Futures.
-                if hasattr(item, 'result'):
-                    raise exceptions.ApiError('Operation produced Future instead of real output.')
-        except TypeError:
-            # Ignore when `item` is not iterable.
-            pass
-        self._data[name].set(value=value, member=member)
-
-    def is_done(self, name):
-        return self._data[name].done
-
-    def get(self, name: str):
-        """
-
-        Raises exceptions.ProtocolError if requested data is not local yet.
-        Raises exceptions.ValueError if data is requested for an unknown name.
-        """
-        if name not in self._data:
-            raise exceptions.ValueError('Request for unknown data.')
-        if not self.is_done(name):
-            raise exceptions.ProtocolError('Data not ready.')
-        assert isinstance(self._data[name], OutputData)
-        return self._data[name]
-
-    def update_output(self):
-        """Bring the output of the bound operation up to date.
-
-        Execute the bound operation once if and only if it has not
-        yet been run in the lifetime of this resource manager.
-
-        Used internally to implement Futures for the local operation
-        associated with this resource manager.
-
-        TODO: We need a different implementation for an operation whose output
-         is served by multiple resource managers. E.g. an operation whose output
-         is available across the ensemble, but which should only be executed on
-         a single ensemble member.
-        """
-        # This code is not intended to be reentrant. We make a modest attempt to
-        # catch unexpected reentrance, but this is not (yet) intended to be a thread-safe
-        # resource manager implementation.
-        # TODO: Handle checking just the ensemble members this resource manager is responsible for.
-        # TODO: Replace with a managed observer pattern. Update once when input is available in the Context.
-        if not self.done():
-            self.__operation_entrance_counter += 1
-            if self.__operation_entrance_counter > 1:
-                raise exceptions.ProtocolError('Bug detected: resource manager tried to execute operation twice.')
-            if not self.done():
-                # Note! This is a detail of the ResourceManager in a SerialContext
-                for i in range(self.ensemble_width):
-                    with self.local_input(i) as input:
-                        # Note: Resources are marked "done" by the publishing system
-                        # before the following context manager finishes exiting.
-                        with self.publishing_resources()(ensemble_member=i) as output:
-                            # self._runner(*input.args, output=output, **input.kwargs)
-                            ####
-                            # Here we can make _runner a thing that accepts session resources, and
-                            # is created by specializable builders. Separate out the expression of
-                            # inputs.
-                            #
-                            # resource_builder = OperationDetails.ResourcesBuilder(context)
-                            # runner_builder = OperationDetails.RunnerBuilder(context)
-                            # input_resource_director = self._input_resource_factory.director(input)
-                            # output_resource_director = self._publishing_resource_factory.director(output)
-                            # input_resource_director(resource_builder, runner_builder)
-                            # output_resource_director(resource_builder, runner_builder)
-                            # resources = resource_builder.build()
-                            # runner = runner_builder.build()
-                            # runner(resources)
-                            resources = self._operation.resource_director(input=input, output=output)
-                            self._operation(resources)
-
-    def future(self, name: str, description: ResultDescription):
-        """Retrieve a Future for a named output.
-
-        Provide a description of the expected result to check for compatibility or
-        implicit topological conversion.
-
-        TODO: (FR5+) Normalize this part of the interface between operation definitions and
-         resource managers.
-        """
-        if not isinstance(name, str) or name not in self._data:
-            raise exceptions.ValueError('"name" argument must name an output.')
-        assert description is not None
-        requested_dtype = description.dtype
-        available_dtype = self._data[name]._description.dtype
-        if requested_dtype != available_dtype:
-            # TODO: framework to check for implicit conversions
-            message = 'Requested Future of type {} is not compatible with available type {}.'
-            message = message.format(requested_dtype, available_dtype)
-            raise exceptions.ApiError(message)
-        return Future(self, name, description)
-
-    def data(self) -> DataProxyBase:
-        """Get an adapter to the output resources to access results."""
-        return self._operation.output_data_proxy(self)
-
-    @contextmanager
-    def local_input(self, member: int = None):
-        """In an API session, get a handle to fully resolved locally available input data.
-
-        Execution dependencies are resolved on creation of the context manager. Input data
-        becomes available in the ``as`` object when entering the context manager, which
-        becomes invalid after exiting the context manager. Resources allocated to hold the
-        input data may be released when exiting the context manager.
-
-        It is left as an implementation detail whether the context manager is reusable and
-        under what circumstances one may be obtained.
-        """
-        # Localize data
-        kwargs = self._input_edge.sink(node=member)
-        assert 'input' not in kwargs
-
-        # Check that we have real data
-        for key, value in kwargs.items():
-            assert not hasattr(value, 'result')
-            assert not hasattr(value, 'run')
-            value_list = []
-            if isinstance(value, list):
-                value_list = value
-            if isinstance(value, datamodel.NDArray):
-                value_list = value._values
-            if isinstance(value, collections.abc.Mapping):
-                value_list = value.values()
-            assert not isinstance(value_list, (Future))
-            assert not hasattr(value_list, 'result')
-            assert not hasattr(value_list, 'run')
-            for item in value_list:
-                assert not hasattr(item, 'result')
-
-        input_pack = collections.namedtuple('InputPack', ('kwargs'))(kwargs)
-
-        # Prepare input data structure
-        # Note: we use 'yield' instead of 'return' for the protocol expected by
-        # the @contextmanager decorator
-        yield input_pack
-
-    def publishing_resources(self):
-        """Get a context manager for resolving the data dependencies of this node.
-
-        Use the returned object as a Python context manager.
-        'output' type resources can be published exactly once, and only while the
-        publishing context is active.
-
-        Write access to publishing resources can be granted exactly once during the
-        resource manager lifetime and conveys exclusive access.
-        """
-        return self.__publishing_resources.pop()
-
-
-class PyFunctionRunnerResources(collections.UserDict):
-    """Runtime resources for Python functions.
-
-    Produced by a ResourceDirector for a particular Operation.
-    """
-
-    def output(self):
-        if 'output' in self:
-            return self['output']
-        else:
-            return None
-
-    def input(self):
-        return {key: value for key, value in self.items() if key != 'output'}
-
-
-class PyFunctionRunner(abc.ABC):
-    def __init__(self, *, function: typing.Callable, output_description: OutputCollectionDescription):
-        assert callable(function)
-        self.function = function
-        self.output_description = output_description
-
-    @abc.abstractmethod
-    def __call__(self, resources: PyFunctionRunnerResources):
-        self.function(output=resources.output(), **resources.input())
-
-
-class CapturedOutputRunner(PyFunctionRunner):
-    """Function runner that captures return value as output.data"""
-
-    def __call__(self, resources: PyFunctionRunnerResources):
-        resources['output'].data = self.function(**resources.input())
-
-
-class OutputParameterRunner(PyFunctionRunner):
-    """Function runner that uses output parameter to let function publish output."""
-
-    def __call__(self, resources: PyFunctionRunnerResources):
-        self.function(**resources)
-
-
-def wrapped_function_runner(function, output_description: OutputCollectionDescription = None) -> PyFunctionRunner:
-    """Get an adapter for a function to be wrapped.
-
-    If the function does not accept a publishing data proxy as an `output`
-    key word argument, the returned object has a `capture_output` attribute that
-    must be re-assigned by the calling code before calling the runner. `capture_output`
-    must be assigned to be a callable that will receive the output of the wrapped
-    function.
-
-    Returns:
-        Callable with a signature `__call__(*args, **kwargs)` and no return value
-
-    Collaborations:
-        OperationDetails.resource_director assigns the `capture_output` member of the returned object.
-    """
-    assert callable(function)
-    signature = inspect.signature(function)
-
-    # Implementation note: this function dispatches an implementation with the
-    # logic below. A better factoring would be a "chain of responsibility" in
-    # which the concrete Runners would be tried in sequence and determine internally
-    # whether to create a runner, raise an error, or defer.
-
-    # Determine output details for proper dispatching.
-    # First check for signature with output parameter.
-    # TODO FR4: standardize typing
-    if 'output' in signature.parameters:
-        if not isinstance(output_description, OutputCollectionDescription):
-            if not isinstance(output_description, collections.abc.Mapping):
-                raise exceptions.UsageError(
-                    'Function passes output through call argument, but output is not described.')
-            return OutputParameterRunner(
-                function=function,
-                output_description=OutputCollectionDescription(**output_description))
-        else:
-            return OutputParameterRunner(function=function,
-                                         output_description=output_description)
-    # Next try output_description parameter or function return annotation.
-    else:
-        if isinstance(output_description, OutputCollectionDescription):
-            return_type = output_description['data'].gmxapi_datatype
-        elif output_description is not None:
-            # output_description should be None for inferred output or
-            # a singular mapping of the key 'data' to a gmxapi type.
-            if not isinstance(output_description, collections.abc.Mapping) \
-                    or set(output_description.keys()) != {'data'}:
-                raise exceptions.ApiError(
-                    'invalid output description for wrapped function: {}'.format(output_description))
-            if signature.return_annotation != signature.empty:
-                if signature.return_annotation != output_description['data']:
-                    raise exceptions.ApiError(
-                        'Wrapped function with return-value-capture provided with non-matching output description.')
-            return_type = output_description['data']
-        else:
-            # Use return type inferred from function signature.
-            return_type = signature.return_annotation
-        if return_type == signature.empty or return_type is None:
-            raise exceptions.ApiError('No return annotation or output_description for {}'.format(function))
-        return CapturedOutputRunner(function=function,
-                                    output_description=OutputCollectionDescription(data=return_type))
-
-
-class OperationHandle(AbstractOperation):
-    """Dynamically defined Operation handle.
-
-    Define a gmxapi Operation for the functionality being wrapped by the enclosing code.
-
-    An Operation type definition encapsulates description of allowed inputs
-    of an Operation. An Operation instance represents a node in a work graph
-    with uniquely fingerprinted inputs and well-defined output. The implementation
-    of the operation is a collaboration with the resource managers resolving
-    data flow for output Futures, which may depend on the execution context.
-    """
-
-    def __init__(self, resource_manager: SourceResource):
-        """Initialization defines the unique input requirements of a work graph node.
-
-        Initialization parameters map to the parameters of the wrapped function with
-        addition(s) to support gmxapi data flow and deferred execution.
-
-        If provided, an ``input`` keyword argument is interpreted as a parameter pack
-        of base input. Inputs also present as standalone keyword arguments override
-        values in ``input``.
-
-        Inputs that are handles to gmxapi operations or outputs induce data flow
-        dependencies that the framework promises to satisfy before the Operation
-        executes and produces output.
-        """
-        # TODO: When the resource manager can be kept alive by an enclosing or
-        #  module-level Context, convert to a weakref.
-        self.__resource_manager = resource_manager
-        # The unique identifier for the operation node allows the Context implementation
-        # to manage the state of the handle. Reproducibility of node_uid is TBD, but
-        # it must be unique in a Context where it references a different operation node.
-        self.node_uid = None
-
-    @property
-    def output(self) -> DataProxyBase:
-        # TODO: We can configure `output` as a data descriptor
-        #  instead of a property so that we can get more information
-        #  from the class attribute before creating an instance of OperationDetails.OutputDataProxy.
-        # The C++ equivalence would probably be a templated free function for examining traits.
-        return self.__resource_manager.data()
-
-    def run(self):
-        """Make a single attempt to resolve data flow conditions.
-
-        This is a public method, but should not need to be called by users. Instead,
-        just use the `output` data proxy for result handles, or force data flow to be
-        resolved with the `result` methods on the result handles.
-
-        `run()` may be useful to try to trigger computation (such as for remotely
-        dispatched work) without retrieving results locally right away.
-
-        `run()` is also useful internally as a facade to the Context implementation details
-        that allow `result()` calls to ask for their data dependencies to be resolved.
-        Typically, `run()` will cause results to be published to subscribing operations as
-        they are calculated, so the `run()` hook allows execution dependency to be slightly
-        decoupled from data dependency, as well as to allow some optimizations or to allow
-        data flow to be resolved opportunistically. `result()` should not call `run()`
-        directly, but should cause the resource manager / Context implementation to process
-        the data flow graph.
-
-        In one conception, `run()` can have a return value that supports control flow
-        by itself being either runnable or not. The idea would be to support
-        fault tolerance, implementations that require multiple iterations / triggers
-        to complete, or looping operations.
-        """
-        self.__resource_manager.update_output()
-
-
-class OperationPlaceholder(AbstractOperation):
-    """Placeholder for Operation handle during subgraph definition."""
-
-    def __init__(self, subgraph_resource_manager):
-        ...
-
-    def run(self):
-        raise exceptions.UsageError('This placeholder operation handle is not in an executable context.')
-
-    @property
-    def output(self):
-        """Allow subgraph components to be connected without instantiating actual operations."""
-        if not isinstance(current_context(), SubgraphContext):
-            raise exceptions.UsageError('Invalid access to subgraph internals.')
-
-
-class NodeBuilder(abc.ABC):
-    """Add an operation node to be managed by a Context."""
-
-    @abc.abstractmethod
-    def build(self) -> AbstractOperation:
-        ...
-
-    @abc.abstractmethod
-    def add_input(self, name: str, source):
-        ...
-
-    @abc.abstractmethod
-    def add_resource_factory(self, factory):
-        # The factory function takes input in the form the Context will provide it
-        # and produces a resource object that will be passed to the callable that
-        # implements the operation.
-        assert callable(factory)
-        ...
-
-    @abc.abstractmethod
-    def add_operation_details(self, operation: typing.Type['OperationDetailsBase']):
-        # TODO: This can be decomposed into the appropriate set of factory functions
-        #  as they become clear.
-        assert hasattr(operation, '_input_signature_description')
-        assert hasattr(operation, 'make_uid')
-
-
-class Context(abc.ABC):
-    """API Context.
-
-    All gmxapi data and operations are owned by a Context instance. The Context
-    manages the details of how work is run and how data is managed.
-
-    Context implementations are not required to inherit from gmxapi.context.Context,
-    but this class definition serves to specify the current Context API.
-    """
-
-    @abc.abstractmethod
-    def node_builder(self, label=None) -> NodeBuilder:
-        ...
-
-
-# TODO: Add required components to NodeBuilder ABC:
-#  * input_signature_description
-#  * ability to make_uid
-#  * operation_director
-#  * whatever ResourceManager _actually_ needs (instead of operation_details instance)
-class ModuleNodeBuilder(NodeBuilder):
-    """Builder for work nodes in gmxapi.operation.ModuleContext."""
-
-    def __init__(self, context: 'ModuleContext', label=None):
-        self.context = context
-        self.label = label
-        self.operation_details = None
-        self.sources = DataSourceCollection()
-
-    def add_operation_details(self, operation: typing.Type['OperationDetailsBase']):
-        # TODO: This can be decomposed into the appropriate set of factory functions as they become clear.
-        assert hasattr(operation, 'signature')
-        assert hasattr(operation, 'make_uid')
-        self.operation_details = operation
-
-    def add_input(self, name, source):
-        # TODO: We can move some input checking here as the data model matures.
-        self.sources[name] = source
-
-    def add_resource_factory(self, factory):
-        self.resource_factory = factory
-
-    def build(self) -> AbstractOperation:
-        # Check for the ability to instantiate operations.
-        if self.operation_details is None:
-            raise exceptions.UsageError('Missing details needed for operation node.')
-
-        assert issubclass(self.operation_details, OperationDetailsBase)
-        input_sink = SinkTerminal(self.operation_details.signature())
-        input_sink.update(self.sources)
-        edge = DataEdge(self.sources, input_sink)
-        # TODO: Fingerprinting: Each operation instance has unique output based on the unique input.
-        #            input_data_fingerprint = edge.fingerprint()
-
-        # Set up output proxy.
-        uid = self.operation_details.make_uid(edge)
-        # TODO: ResourceManager should fetch the relevant factories from the Context
-        #  instead of getting an OperationDetails instance.
-        manager = ResourceManager(source=edge, operation=self.operation_details())
-        self.context.work_graph[uid] = manager
-        handle = OperationHandle(self.context.work_graph[uid])
-        handle.node_uid = uid
-        return handle
-
-
-class ModuleContext(Context):
-    """Context implementation for the gmxapi.operation module.
-
-    """
-    __version__ = 0
-
-    def __init__(self):
-        self.work_graph = dict()
-        self.operations = dict()
-        self.labels = dict()
-
-    def node_builder(self, label=None) -> NodeBuilder:
-        """Get a builder for a new work node to add an operation in this context."""
-        if label is not None:
-            if label in self.labels:
-                raise exceptions.ValueError('Label {} is already in use.'.format(label))
-            else:
-                # The builder should update the labeled node when it is done.
-                self.labels[label] = None
-
-        return ModuleNodeBuilder(context=weakref.proxy(self), label=label)
-
-
-# Context stack.
-__current_context = [ModuleContext()]
-
-
-def current_context() -> Context:
-    """Get a reference to the currently active Context.
-
-    The imported gmxapi.context module maintains some state for the convenience
-    of the scripting environment. Internally, all gmxapi activity occurs under
-    the management of an API Context, explicitly or implicitly. Some actions or
-    code constructs will generate separate contexts or sub-contexts. This utility
-    command retrieves a reference to the currently active Context.
-    """
-    return __current_context[-1]
-
-
-def push_context(context) -> Context:
-    """Enter a sub-context by pushing a context to the global context stack.
-    """
-    __current_context.append(context)
-    return current_context()
-
-
-def pop_context() -> Context:
-    """Exit the current Context by popping it from the stack."""
-    return __current_context.pop()
-
-
-class OperationDirector(object):
-    """Direct the construction of an operation node in the gmxapi.operation module Context.
-
-    Collaboration: used by OperationDetails.operation_director, which
-    will likely dispatch to different implementations depending on
-    requirements of work or context.
-    """
-
-    def __init__(self,
-                 *args,
-                 operation_details: typing.Type[OperationDetailsBase],
-                 context: Context,
-                 label=None,
-                 **kwargs):
-        self.operation_details = operation_details
-        if not isinstance(context, Context):
-            raise exceptions.UsageError('Client context must be provided when adding an operation.')
-        self.context = weakref.proxy(context)
-        self.args = args
-        self.kwargs = kwargs
-        self.label = label
-
-    def __call__(self) -> AbstractOperation:
-        cls = self.operation_details
-        try:
-            context = self.context
-        except ReferenceError as e:
-            context = None
-        if context is None:
-            # Bug: This should not be possible.
-            raise exceptions.ProtocolError('Operation director could not access its context.')
-        builder = context.node_builder(label=self.label)
-        # TODO: Figure out what interface really needs to be passed and enforce it.
-        # Currently this class uses OperationDetailsBase.signature and .resource_director.
-        # Ref Node_builder subclasses for additional required interface.
-        builder.add_operation_details(cls)
-
-        data_source_collection = cls.signature().bind(*self.args, **self.kwargs)
-        for name, source in data_source_collection.items():
-            builder.add_input(name, source)
-        builder.add_resource_factory(cls.resource_director)
-        handle = builder.build()
-        return handle
-
-
-# TODO: For outputs, distinguish between "results" and "events".
-#  Both are published to the resource manager in the same way, but the relationship
-#  with subscribers is potentially different.
-def function_wrapper(output: dict = None):
-    """Generate a decorator for wrapped functions with signature manipulation.
-
-    New function accepts the same arguments, with additional arguments required by
-    the API.
-
-    The new function returns an object with an `output` attribute containing the named outputs.
-
-    Example:
-
-        >>> @function_wrapper(output={'spam': str, 'foo': str})
-        ... def myfunc(parameter: str = None, output=None):
-        ...    output.spam = parameter
-        ...    output.foo = parameter + ' ' + parameter
-        ...
-        >>> operation1 = myfunc(parameter='spam spam')
-        >>> assert operation1.output.spam.result() == 'spam spam'
-        >>> assert operation1.output.foo.result() == 'spam spam spam spam'
-
-    If 'output' is provided to the wrapper, a data structure will be passed to
-    the wrapped functions with the named attributes so that the function can easily
-    publish multiple named results. Otherwise, the `output` of the generated operation
-    will just capture the return value of the wrapped function.
-    """
-    if output is not None and not isinstance(output, collections.abc.Mapping):
-        raise exceptions.TypeError('If provided, `output` argument must be a mapping of data names to types.')
-
-    # TODO: (FR5+) gmxapi operations need to allow a context-dependent way to generate an implementation with input.
-    # This function wrapper reproduces the wrapped function's kwargs, but does not allow chaining a
-    # dynamic `input` kwarg and does not dispatch according to a `context` kwarg. We should allow
-    # a default implementation and registration of alternate implementations. We don't have to do that
-    # with functools.singledispatch, but we could, if we add yet another layer to generate a wrapper
-    # that takes the context as the first argument. (`singledispatch` inspects the first argument rather
-    # that a named argument)
-
-    # Implementation note: The closure of the current function is used to
-    # dynamically define several classes that support the operation to be
-    # created by the returned decorator.
-
-    def decorator(function) -> typing.Callable:
-        # Explicitly capture `function` and `output` references.
-        provided_output_map = output
-
-        # Note: Allow operations to be defined entirely in template headers to facilitate
-        # compile-time optimization of fused operations. Consider what distinction, if any,
-        # exists between a fused operation and a more basic operation. Probably it amounts
-        # to aspects related to interaction with the Context that get combined in a fused
-        # operation, such as the resource director, builder, etc.
-        # Note that a ResourceManager holds a reference to an instance of OperationDetails,
-        # though input signature needs to be well-defined at the type level.
-        class OperationDetails(OperationDetailsBase):
-            # Warning: function.__qualname__ is not rigorous since function may be in a local scope.
-            # TODO: Improve base identifier.
-            # Suggest registering directly in the Context instead of in this local class definition.
-            __basename = function.__qualname__
-            __last_uid = 0
-            _input_signature_description = InputCollectionDescription.from_function(function)
-            # TODO: Separate the class and instance logic for the runner.
-            # Logically, the runner is a detail of a context-specific implementation class,
-            # though the output is not generally fully knowable until an instance is initialized
-            # for a certain input fingerprint.
-            # Note: We are almost at a point where this class can be subsumed into two
-            # possible return types for wrapped_function_runner, acting as an operation helper.
-            _runner = wrapped_function_runner(function, provided_output_map)
-            _output_description = _runner.output_description
-            _output_data_proxy_type = define_output_data_proxy(_output_description)
-            _publishing_data_proxy_type = define_publishing_data_proxy(_output_description)
-
-            # TODO: This is a Context detail.
-            def make_datastore(self, ensemble_width: int):
                 """Create a container to hold the resources for this operation node.
 
                 Overrides OperationDetailsBase.make_datastore() to provide an
@@ -3419,21 +2265,16 @@
                     or distinguish nodes across work graphs.
 
                 """
->>>>>>> 9ed3d22a
                 uid = str(cls.__basename) + str(cls.__last_uid)
                 cls.__last_uid += 1
                 return uid
 
             @classmethod
-<<<<<<< HEAD
-            def resource_director(cls, *, input=None, output=None) -> PyFunctionRunnerResources:
-=======
             def resource_director(cls,
                                   *,
                                   input=None,
                                   output: _publishing_data_proxy_type = None
                                   ) -> PyFunctionRunnerResources:
->>>>>>> 9ed3d22a
                 """a Director factory that helps build the Session Resources for the function.
 
                 The Session launcher provides the director with all of the resources previously
@@ -3506,120 +2347,6 @@
     return decorator
 
 
-<<<<<<< HEAD
-def make_operation(implementation=None, input: dict = None, output: dict = None, docstring=None) -> typing.Callable:
-    """Generate a factory function for an Operation implemented in a class.
-
-    For an Operation implemented as a function, see function_wrapper().
-
-    For an Operation implemented as a class named MyOperation, generate a factory
-    function named "my_operation" with syntax like the following, in which "input"
-    and "output" are dictionaries mapping constructor arguments and object attributes
-    (respectively) to Python data types.
-
-    Example:
-            my_operation = make_operation(MyOperation, input={...}, output={...})
-
-    Can also be used as a parameterized class decorator::
-
-        @make_operation(input={...}, output={...})
-        class MyOperation(object):
-            ...
-
-    Each output accessor is guaranteed to be called at most once per operation
-    instance, regardless of the number of references held or the number of times
-    `result()` is called. However, where multiple outputs may or may not be
-    accessed separately, the API does not specify (at this time) whether all of
-    the output accessors will be called or at what time. This behavior may be
-    clarified in a future revision to the API specification or may be left as an
-    implementation detail for the execution context in which the results are
-    accessed.
-
-    Args:
-        implementation:
-        input:
-        output:
-        docstring:
-
-    Returns:
-    """
-    # If arguments are given, but cls is None, return a partially bound wrapper
-    # for use as a decorator.
-    if implementation is None:
-        def decorator(cls):
-            return make_operation(cls, input=input, output=output, docstring=docstring)
-
-        return decorator
-
-    # else: Define a function to instantiate and run the functor to populate the outputs.
-
-    # Objects produced by the factory may be serialized and deserialized. Among
-    # the simplest cases of recreating operation implementations in other environments,
-    # we use a protocol mapping named operations to importable code.
-    if hasattr(implementation, '__module__') and hasattr(implementation, '__name__'):
-        try:
-            module_name = importlib.util.resolve_name(name=implementation.__module__,
-                                                      package=None)
-            spec = importlib.util.find_spec(module_name)
-        except ValueError:
-            module_name = None
-            spec = None
-    else:
-        raise exceptions.ValueError(
-            'Could not determine an importable module for implementation {}'.format(implementation))
-    # TODO: we can try harder, such as to inspect the __file__ and other hints for something we can import.
-    if spec is None:
-        raise exceptions.UsageError('make_operation can only produce Operations from importable Python code.')
-    else:
-        name = implementation.__name__
-        module = importlib.util.module_from_spec(spec)
-        spec.loader.exec_module(module)
-        assert hasattr(module, name)
-
-    logger.info('Generating factory for {} from {}'.format(name, spec))
-
-    # Define and dynamically execute a wrapper definition.
-    # TODO: Remove the need for key word signature inspection and get rid of this `compile()`
-    # This is confusing and way too hard to debug.
-    input_param_text = ''
-    input_arg_text = ''
-    if input is not None:
-        input_param_text = ', '.join([': '.join((key, value.__name__)) for key, value in input.items()])
-        input_param_text += ', '
-        input_arg_text = ', '.join(['='.join((key, key)) for key in input.keys()])
-    input_param_text += 'output=None'
-    source = ['def wrapper({}):',
-              '    obj = implementation({})',
-              '    for out, _ in output.items():',
-              '        setattr(output, out, getattr(obj, out))',
-              ''
-              ]
-    source[0] = source[0].format(input_param_text)
-    source[1] = source[1].format(input_arg_text)
-    code_object = compile(source='\n'.join(source), filename='<gmxapi dynamic>', mode='exec')
-    # Pass a namespace providing "implementation" and receiving the definition of "wrapper"
-    locals_container = {'implementation': implementation}
-    exec(code_object, locals_container, locals_container)
-    wrapper = locals_container['wrapper']
-
-    factory = function_wrapper(output=output)(wrapper)
-
-    def helper(*args, context=None, **kwargs):
-        # This operation factory is specialized for the default package Context.
-        if context is None:
-            context = current_context()
-        else:
-            raise exceptions.ApiError('Non-default context handling not implemented.')
-        handle = None
-        return handle
-
-    helper.__doc__ = docstring
-
-    return helper
-
-
-=======
->>>>>>> 9ed3d22a
 class GraphVariableDescriptor(object):
     def __init__(self, name: str = None, dtype=None, default=None):
         self.name = name
@@ -4081,15 +2808,12 @@
     Arguments:
         operation: a callable that produces an instance of an operation when called with no arguments.
         condition: a callable that accepts an object (returned by ``operation``) that returns a boolean.
-<<<<<<< HEAD
-=======
         max_iteration: execute the loop no more than this many times (default 10)
 
     Warning:
         *max_iteration* is provided in part to minimize the cost of bugs in early
         versions of this software. The default value may be changed or
         removed on short notice.
->>>>>>> 9ed3d22a
 
     Warning:
         The protocol by which ``while_loop`` interacts with ``operation`` and ``condition``
@@ -4160,36 +2884,6 @@
     return run_loop
 
 
-<<<<<<< HEAD
-# def subgraph(variables=None):
-#     """Declare a Subgraph factory.
-#
-#     Produces an object used to create a *subgraph*, a fused operation that can
-#     be used as a node in a work graph or to create new operations with constructs
-#     like ``while_loop``.
-#
-#     Variables appear as both class attributes and instance attributes.
-#
-#     A Subgraph can be instantiated as a single-execution operation or as a more
-#     complex operation, such as with `while_loop`
-#
-#     The returned object is a factory containing a definition for a subclass of Subgraph.
-#
-#     context manager behavior
-#     ------------------------
-#
-#     The Subgraph has Python context manager behavior. Data flow within the
-#     subgraph can be configured in the region of a Python ``with`` block.
-#
-#     When the context manager is entered and exited, the subclass definition is replaced.
-#     """
-#     class UserSubgraph(Subgraph, variables=variables):
-#         pass
-#
-#     return UserSubgraph()
-
-=======
->>>>>>> 9ed3d22a
 def subgraph(variables=None):
     """Allow operations to be configured in a sub-context.
 
@@ -4238,18 +2932,10 @@
     new_list = list(front._values)
     new_list.extend(back._values)
     return new_list
-<<<<<<< HEAD
-=======
-
->>>>>>> 9ed3d22a
+
 
 Scalar = typing.TypeVar('Scalar')
 
-<<<<<<< HEAD
-Scalar = typing.TypeVar('Scalar')
-
-=======
->>>>>>> 9ed3d22a
 
 def concatenate_lists(sublists: list = ()) -> Future:
     """Combine data sources into a single list.
@@ -4281,100 +2967,7 @@
     return future
 
 
-<<<<<<< HEAD
-def scatter(array: datamodel.NDArray) -> EnsembleDataSource:
-    """Convert array data to parallel data.
-
-    Given data with shape (M,N), produce M parallel data sources of shape (N,).
-
-    The intention is to produce ensemble data flows from NDArray sources.
-    Currently, we only support zero and one dimensional data edge cross-sections.
-    In the future, it may be clearer if `scatter()` always converts a non-ensemble
-    dimension to an ensemble dimension or creates an error, but right now there
-    are cases where it is best just to raise a warning.
-
-    If provided data is a string, mapping, or scalar, there is no dimension to
-    scatter from, and DataShapeError is raised.
-    """
-    if isinstance(array, Future):
-        # scatter if possible
-        width = array.description.width
-        if width > 1:
-            return EnsembleDataSource(source=array, width=width)
-            # Recipient will need to call `result()`.
-        else:
-            raise exceptions.ValueError('No dimension to scatter from.')
-    if isinstance(array, EnsembleDataSource):
-        # scatter if possible
-        if array.width > 1:
-            raise exceptions.DataShapeError('Cannot scatter. Only 1-D ensemble data is supported.')
-        array = array.source
-        if isinstance(array, Future):
-            return scatter(array)
-        elif isinstance(array, datamodel.NDArray):
-            # Get the first meaningful scattering dimension
-            width = 0
-            source = array[:]
-            for scatter_dimension, width in enumerate(array.shape):
-                if width > 1:
-                    break
-                else:
-                    # Strip unused outer dimensions.
-                    source = source[0]
-            if width > 1:
-                return EnsembleDataSource(source=source, width=width)
-            else:
-                raise exceptions.ValueError('No dimension to scatter from.')
-    if isinstance(array, (str, bytes)):
-        raise exceptions.DataShapeError(
-            'Strings are not treated as sequences of characters to automatically scatter from.')
-    if isinstance(array, collections.abc.Iterable):
-        # scatter
-        array = datamodel.ndarray(array)
-        return scatter(array)
-
-
-def gather(data: EnsembleDataSource) -> Future:
-    """Combines parallel data to an NDArray source.
-
-    If the data source has an ensemble shape of (1,), result is an NDArray of
-    length 1 if for a scalar data source. For a NDArray data source, the
-    dimensionality of the NDArray is not increased, the original NDArray is
-    produced, and gather() is a no-op.
-
-    This may change in future versions so that gather always converts an
-    ensemble dimension to an array dimension.
-    """
-    # TODO: Could be used as part of the clean up for join_arrays to convert a scalar Future to a 1-D list.
-    # Note: Clearly, the implementation of gather() is an implementation detail of the execution Context.
-    if hasattr(data, 'width'):
-        if data.width == 1:
-            # TODO: Do we want to allow this silent no-op?
-            if isinstance(data.source, datamodel.NDArray):
-                return data.source
-            elif isinstance(data.source, Future):
-                raise exceptions.ApiError('gather() not implemented for Future')
-            else:
-                raise exceptions.UsageError('Nothing to gather.')
-
-        assert data.width > 1
-        if isinstance(data.source, Future):
-            manager = ProxyResourceManager(proxied_future=data.source, width=1, function=datamodel.ndarray)
-        else:
-            if isinstance(data.source, datamodel.NDArray):
-                raise exceptions.ValueError('higher-dimensional NDArrays not yet implemented.')
-            manager = StaticSourceManager(proxied_data=data.source, width=1, function=datamodel.ndarray)
-        description = ResultDescription(dtype=datamodel.NDArray, width=1)
-        future = Future(resource_manager=manager, name=data.source.name, description=description)
-        return future
-    else:
-        raise exceptions.TypeError('Expected data with "width".')
-
-
-def logical_not(value: bool) -> Future:
-=======
 def logical_not(value: bool):
->>>>>>> 9ed3d22a
     """Boolean negation.
 
     If the argument is a gmxapi compatible Data or Future object, a new View or
@@ -4388,23 +2981,4 @@
     # DataEdge. As an API detail, coding for different Contexts and optimizations
     # within those Context implementations could be simplified.
     operation = function_wrapper(output={'data': bool})(lambda data=bool(): not bool(data))
-<<<<<<< HEAD
-    return operation(data=value).output.data
-
-
-class File(Future):
-    """Placeholder for input/output files.
-
-    Arguments:
-        suffix: string to be appended to actual file name.
-
-    Note:
-        Some programs have logic influenced by aspects of the text in a file
-        argument. The ``suffix`` key word parameter allows the proxied file's
-        actual name to be constrained when passed as an argument to a program
-        expecting a particular suffix.
-    """
-    assert not gmx.version.has_feature('fr21')
-=======
-    return operation(data=value).output.data
->>>>>>> 9ed3d22a
+    return operation(data=value).output.data