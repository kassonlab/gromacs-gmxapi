#
# This file is part of the GROMACS molecular simulation package.
#
# Copyright (c) 2019, by the GROMACS development team, led by
# Mark Abraham, David van der Spoel, Berk Hess, and Erik Lindahl,
# and including many others, as listed in the AUTHORS file in the
# top-level source directory and at http://www.gromacs.org.
#
# GROMACS is free software; you can redistribute it and/or
# modify it under the terms of the GNU Lesser General Public License
# as published by the Free Software Foundation; either version 2.1
# of the License, or (at your option) any later version.
#
# GROMACS is distributed in the hope that it will be useful,
# but WITHOUT ANY WARRANTY; without even the implied warranty of
# MERCHANTABILITY or FITNESS FOR A PARTICULAR PURPOSE.  See the GNU
# Lesser General Public License for more details.
#
# You should have received a copy of the GNU Lesser General Public
# License along with GROMACS; if not, see
# http://www.gnu.org/licenses, or write to the Free Software Foundation,
# Inc., 51 Franklin Street, Fifth Floor, Boston, MA  02110-1301  USA.
#
# If you want to redistribute modifications to GROMACS, please
# consider that scientific software is very special. Version
# control is crucial - bugs must be traceable. We will be happy to
# consider code for inclusion in the official distribution, but
# derived work must not be called official GROMACS. Details are found
# in the README & COPYING files - if they are missing, get the
# official version at http://www.gromacs.org.
#
# To help us fund GROMACS development, we humbly ask that you cite
# the research papers on the package. Check out http://www.gromacs.org.

"""Define gmxapi-compliant Operations

Provide decorators and base classes to generate and validate gmxapi Operations.

Nodes in a work graph are created as instances of Operations. An Operation factory
accepts well-defined inputs as key word arguments. The object returned by such
a factory is a handle to the node in the work graph. It's ``output`` attribute
is a collection of the Operation's results.

function_wrapper(...) produces a wrapper that converts a function to an Operation
factory. The Operation is defined when the wrapper is called. The Operation is
instantiated when the factory is called. The function is executed when the Operation
instance is run.

The framework ensures that an Operation instance is executed no more than once.
"""

__all__ = ['computed_result',
           'function_wrapper',
           ]

import abc
import collections
import functools
import inspect
import typing
import weakref
from contextlib import contextmanager

import gmxapi as gmx
from gmxapi import datamodel
from gmxapi import exceptions
from gmxapi import logger as root_logger
from gmxapi.abc import OperationImplementation, MutableResource, Node
from gmxapi.typing import _Context, ResultTypeVar, SourceTypeVar, valid_result_types, valid_source_types

# Initialize module-level logger
logger = root_logger.getChild('operation')
logger.info('Importing {}'.format(__name__))


class ResultDescription:
    """Describe what will be returned when `result()` is called."""

    def __init__(self, dtype=None, width=1):
        assert isinstance(dtype, type)
        assert issubclass(dtype, valid_result_types)
        assert isinstance(width, int)
        self._dtype = dtype
        self._width = width

    @property
    def dtype(self) -> type:
        """node output type"""
        return self._dtype

    @property
    def width(self) -> int:
        """ensemble width"""
        return self._width

    def __repr__(self):
        return '{}(dtype={}, width={})'.format(self.__class__.__name__, self.dtype, self.width)


class OutputData(object):
    """Encapsulate the description and storage of a data output."""

    def __init__(self, name: str, description: ResultDescription):
        assert name != ''
        self._name = name
        assert isinstance(description, ResultDescription)
        self._description = description
        self._done = [False] * self._description.width
        self._data = [None] * self._description.width

    @property
    def name(self):
        """The name of the published output."""
        return self._name

    # TODO: Change to regular member function and add ensemble member arg.
    @property
    def done(self):
        """Ensemble completion status for this output."""
        return all(self._done)

    def data(self, member: int = None):
        """Access the raw data for localized output for the ensemble or the specified member."""
        if not self.done:
            raise exceptions.ApiError('Attempt to read before data has been published.')
        if self._data is None or None in self._data:
            raise exceptions.ApiError('Data marked "done" but contains null value.')
        if member is not None:
            return self._data[member]
        else:
            return self._data

    def set(self, value, member: int):
        """Set local data and mark as completed.

        Used internally to maintain the data store.
        """
        if self._description.dtype == datamodel.NDArray:
            self._data[member] = datamodel.ndarray(value)
        else:
            self._data[member] = self._description.dtype(value)
        self._done[member] = True

    def reset(self):
        """Reinitialize the data store.

        Note:
            This is a workaround until the execution model is more developed.

        Todo:
            Remove this method when all operation handles provide factories to
            reinstantiate on new Contexts and/or with new inputs.

        """
        self._done = [False] * self._description.width
        self._data = [None] * self._description.width


class EnsembleDataSource(gmx.abc.EnsembleDataSource):
    """A single source of data with ensemble data flow annotations.

    Note that data sources may be Futures.
    """

    def __init__(self, source=None, width=1, dtype=None):
        self.source = source
        self.width = width
        self.dtype = dtype

    def node(self, member: int):
        return self.source[member]

    def reset(self):
        protocols = ('reset', '_reset')
        for protocol in protocols:
            if hasattr(self.source, protocol):
                getattr(self.source, protocol)()


class DataSourceCollection(collections.OrderedDict):
    """Store and describe input data handles for an operation.

    When created from InputCollectionDescription.bind(), the DataSourceCollection
    has had default values inserted.

    Note: DataSourceCollection is the input resource collection type for NodeBuilder.
    To use with the NodeBuilder interface, first create the collection, then
    iteratively add its resources.

    TODO: We should probably normalize the collection aspect of input. Is this a
          single input? Are all inputs added as collections? Should this be split
          to a standard iterable? Does a resource factory always produce a mapping?
    """

    def __init__(self, **kwargs):
        """Initialize from key/value pairs of named data sources.

        Data sources may be any of the basic gmxapi data types, gmxapi Futures
        of those types, or gmxapi ensemble data bundles of the above.

        Note that the checking and conditioning could be moved to one or more
        creation functions. In conjunction with an InputCollectionDescription,
        such creation functions could make decisions about automatically shaping
        the data flow topology or making conversions of data type or shape.
        """
        named_data = []
        for name, value in kwargs.items():
            if not isinstance(name, str):
                raise exceptions.TypeError('Data must be named with str type.')
            # TODO: Encapsulate handling of proferred data sources to Context details.
            # Preprocessed input should be self-describing gmxapi data types. Structured
            # input must be recursively (depth-first) converted to gmxapi data types.
            # TODO: Handle gmxapi Futures stored as dictionary elements!
            if not isinstance(value, valid_source_types):
                if isinstance(value, collections.abc.Iterable):
                    # Iterables here are treated as arrays, but we do not have a robust typing system.
                    # Warning: In the initial implementation, the iterable may contain Future objects.
                    # TODO: (#2993) Revisit as we sort out data shape and Future protocol.
                    value = datamodel.ndarray(value)
                elif hasattr(value, 'result'):
                    # A Future object.
                    pass
                else:
                    raise exceptions.ApiError('Cannot process data source {}'.format(value))
            named_data.append((name, value))
        super().__init__(named_data)

    def __setitem__(self, key: str, value: SourceTypeVar) -> None:
        if not isinstance(key, str):
            raise exceptions.TypeError('Data must be named with str type.')
        if not isinstance(value, valid_source_types):
            if isinstance(value, collections.abc.Iterable):
                # Iterables here are treated as arrays, but we do not have a robust typing system.
                # Warning: In the initial implementation, the iterable may contain Future objects.
                # TODO: (#2993) Revisit as we sort out data shape and Future protocol.
                value = datamodel.ndarray(value)
            elif hasattr(value, 'result'):
                # A Future object.
                pass
            else:
                raise exceptions.ApiError('Cannot process data source {}'.format(value))
        super().__setitem__(key, value)

    def reset(self):
        """Reset all sources in the collection."""
        for source in self.values():
            if hasattr(source, 'reset'):
                source.reset()
            if hasattr(source, '_reset'):
                source._reset()

    def __hash__(self):
        """Provide some sort of unique identifier.

        We need a more deterministic fingerprinting scheme with well-specified
        uniqueness semantics, but right now we just need something reasonably
        unique.
        """
        hashed_keys_and_values = tuple(hash(entity) for item in self.items() for entity in item)
        return hash(hashed_keys_and_values)


def computed_result(function):
    """Decorate a function to get a helper that produces an object with Result behavior.

    When called, the new function produces an ImmediateResult object.

    The new function has the same signature as the original function, but can accept
    gmxapi data proxies, assuming the provided proxy objects represent types
    compatible with the original signature.

    Calls to `result()` return the value that `function` would return when executed
    in the local context with the inputs fully resolved.

    The API does not specify when input data dependencies will be resolved
    or when the wrapped function will be executed. That is, ``@computed_result``
    functions may force immediate resolution of data dependencies and/or may
    be called more than once to satisfy dependent operation inputs.
    """

    # Attempt to inspect function signature. Introspection can fail, so we catch
    # the various exceptions. We re-raise as ApiError, indicating a bug, because
    # we should do more to handle this intelligently and provide better user
    # feedback.
    # TODO: Figure out what to do with exceptions where this introspection
    #  and rebinding won't work.
    # ref: https://docs.python.org/3/library/inspect.html#introspecting-callables-with-the-signature-object
    try:
        sig = inspect.signature(function)
    except TypeError as T:
        raise exceptions.ApiError('Can not inspect type of provided function argument.') from T
    except ValueError as V:
        raise exceptions.ApiError('Can not inspect provided function signature.') from V

    wrapped_function = function_wrapper()(function)

    @functools.wraps(function)
    def new_function(*args, **kwargs):
        # The signature of the new function will accept abstractions
        # of whatever types it originally accepted. This wrapper must
        # * Create a mapping to the original call signature from `input`
        # * Add handling for typed abstractions in wrapper function.
        # * Process arguments to the wrapper function into `input`

        # 1. Inspect the return annotation to determine valid gmxapi type(s)
        # 2. Generate a Result object advertising the correct type, bound to the
        #    Input and implementing function.
        # 3. Transform the result() data to the correct type.

        # TODO: (FR3+) create a serializable data structure for inputs discovered
        #  from function introspection.

        for name, param in sig.parameters.items():
            assert not param.kind == param.POSITIONAL_ONLY
        bound_arguments = sig.bind(*args, **kwargs)
        handle = wrapped_function(**bound_arguments.arguments)
        output = handle.output
        # TODO: Find a type hinting / generic way to assert output attributes.
        return output.data

    return new_function


class OutputCollectionDescription(collections.OrderedDict):
    def __init__(self, **kwargs):
        """Create the output description for an operation node from a dictionary of names and types."""
        outputs = []
        for name, flavor in kwargs.items():
            if not isinstance(name, str):
                raise exceptions.TypeError('Output descriptions are keyed by Python strings.')
            # Multidimensional outputs are explicitly NDArray
            if issubclass(flavor, (list, tuple)):
                flavor = datamodel.NDArray
            assert issubclass(flavor, valid_result_types)
            outputs.append((name, flavor))
        super().__init__(outputs)


class InputCollectionDescription(collections.OrderedDict):
    """Describe acceptable inputs for an Operation.

    Generally, an InputCollectionDescription is an aspect of the public API by
    which an Operation expresses its possible inputs. This class includes details
    of the Python package.

    Keyword Arguments:
        parameters : A sequence of named parameter descriptions.

    Parameter descriptions are objects containing an `annotation` attribute
    declaring the data type of the parameter and, optionally, a `default`
    attribute declaring a default value for the parameter.

    Instances can be used as an ordered map of parameter names to gmxapi data types.

    Analogous to inspect.Signature, but generalized for gmxapi Operations.
    Additional notable differences: typing is normalized at initialization, and
    the bind() method does not return an object that can be directly used as
    function input. The object returned from bind() is used to construct a data
    graph Edge for subsequent execution.
    """

    def __init__(self, parameters: typing.Iterable[typing.Tuple[str, inspect.Parameter]]):
        """Create the input description for an operation node from a dictionary of names and types."""
        inputs = []
        for name, param in parameters:
            if not isinstance(name, str):
                raise exceptions.TypeError('Input descriptions are keyed by Python strings.')
            # Multidimensional inputs are explicitly NDArray
            dtype = param.annotation
            if issubclass(dtype, collections.abc.Iterable) \
                    and not issubclass(dtype, (str, bytes, collections.abc.Mapping)):
                # TODO: we can relax this with some more input conditioning.
                if dtype != datamodel.NDArray:
                    raise exceptions.UsageError(
                        'Cannot accept input type {}. Sequence type inputs must use NDArray.'.format(param))
            assert issubclass(dtype, valid_result_types)
            if hasattr(param, 'kind'):
                disallowed = any([param.kind == param.POSITIONAL_ONLY,
                                  param.kind == param.VAR_POSITIONAL,
                                  param.kind == param.VAR_KEYWORD])
                if disallowed:
                    raise exceptions.ProtocolError(
                        'Cannot wrap function. Operations must have well-defined parameter names.')
                kind = param.kind
            else:
                kind = inspect.Parameter.POSITIONAL_OR_KEYWORD
            if hasattr(param, 'default'):
                default = param.default
            else:
                default = inspect.Parameter.empty
            inputs.append(inspect.Parameter(name, kind, default=default, annotation=dtype))
        super().__init__([(input.name, input.annotation) for input in inputs])
        self.signature = inspect.Signature(inputs)

    @staticmethod
    def from_function(function):
        """Inspect a function to be wrapped.

        Used internally by gmxapi.operation.function_wrapper()

            Raises:
                exceptions.ProtocolError if function signature cannot be determined to be valid.

            Returns:
                InputCollectionDescription for the function input signature.
        """
        # First, inspect the function.
        assert callable(function)
        signature = inspect.signature(function)
        # The function must have clear and static input schema
        # Make sure that all parameters have clear names, whether or not they are used in a call.
        for name, param in signature.parameters.items():
            disallowed = any([param.kind == param.POSITIONAL_ONLY,
                              param.kind == param.VAR_POSITIONAL,
                              param.kind == param.VAR_KEYWORD])
            if disallowed:
                raise exceptions.ProtocolError(
                    'Cannot wrap function. Operations must have well-defined parameter names.')
            if param.name == 'input':
                raise exceptions.ProtocolError('Function signature includes the (reserved) "input" keyword argument.')
        description = collections.OrderedDict()
        for param in signature.parameters.values():
            if param.name == 'output':
                # Wrapped functions may accept the output parameter to publish results, but
                # that is not part of the Operation input signature.
                continue
            if param.annotation == param.empty:
                if param.default == param.empty or param.default is None:
                    raise exceptions.ProtocolError('Could not infer parameter type for {}'.format(param.name))
                dtype = type(param.default)
                if isinstance(dtype, collections.abc.Iterable) \
                        and not isinstance(dtype, (str, bytes, collections.abc.Mapping)):
                    dtype = datamodel.NDArray
            else:
                dtype = param.annotation
            description[param.name] = param.replace(annotation=dtype)
        return InputCollectionDescription(description.items())

    def bind(self, *args, **kwargs) -> DataSourceCollection:
        """Create a compatible DataSourceCollection from provided arguments.

        Pre-process input and function signature to get named input arguments.

        This is a helper function to allow calling code to characterize the
        arguments in a Python function call with hints from the factory that is
        initializing an operation. Its most useful functionality is to  allows a
        factory to accept positional arguments where named inputs are usually
        required. It also allows data sources to participate in multiple
        DataSourceCollections with minimal constraints.

        Note that the returned object has had data populated from any defaults
        described in the InputCollectionDescription.

        See wrapped_function_runner() and describe_function_input().
        """
        # For convenience, accept *args, but convert to **kwargs to pass to Operation.
        # Factory accepts an unadvertised `input` keyword argument that is used as a default kwargs dict.
        # If present, kwargs['input'] is treated as an input "pack" providing _default_ values.
        input_kwargs = collections.OrderedDict()
        if 'input' in kwargs:
            provided_input = kwargs.pop('input')
            if provided_input is not None:
                input_kwargs.update(provided_input)
        # `function` may accept an `output` keyword argument that should not be supplied to the factory.
        for key, value in kwargs.items():
            if key == 'output':
                raise exceptions.UsageError('Invalid keyword argument: output (reserved).')
            input_kwargs[key] = value
        try:
            bound_arguments = self.signature.bind_partial(*args, **input_kwargs)
        except TypeError as e:
            raise exceptions.UsageError('Could not bind operation parameters to function signature.') from e
        assert 'output' not in bound_arguments.arguments
        bound_arguments.apply_defaults()
        assert 'input' not in bound_arguments.arguments
        input_kwargs = collections.OrderedDict([pair for pair in bound_arguments.arguments.items()])
        if 'output' in input_kwargs:
            input_kwargs.pop('output')
        return DataSourceCollection(**input_kwargs)


class ProxyDataDescriptor(object):
    """Base class for data descriptors used in DataProxyBase subclasses.

    Subclasses should either not define __init__ or should call the base class
    __init__ explicitly: super().__init__(self, name, dtype)
    """

    def __init__(self, name: str, dtype: ResultTypeVar = None):
        self._name = name
        # TODO: We should not allow dtype==None, but we currently have a weak data
        #  model that does not allow good support of structured Futures.
        if dtype is not None:
            assert isinstance(dtype, type)
            assert issubclass(dtype, valid_result_types)
        self._dtype = dtype


class DataProxyMeta(abc.ABCMeta):
    # Key word arguments consumed by __prepare__
    _prepare_keywords = ('descriptors',)

    @classmethod
    def __prepare__(mcs, name, bases, descriptors: collections.abc.Mapping = None):
        """Allow dynamic sub-classing.

        DataProxy class definitions are collections of data descriptors. This
        class method allows subclasses to give the descriptor names and type(s)
        in the class declaration as arguments instead of as class attribute
        assignments.

            class MyProxy(DataProxyBase, descriptors={name: MyDescriptor() for name in datanames}): pass

        Note:
            If we are only using this metaclass for the __prepare__ hook by the
            time we require Python >= 3.6, we could reimplement __prepare__ as
            DataProxyBase.__init_subclass__ and remove this metaclass.
        """
        if descriptors is None:
            return {}
        elif isinstance(descriptors, tuple):
            namespace = collections.OrderedDict([(d._name, d) for d in descriptors])
            return namespace
        else:
            assert isinstance(descriptors, collections.abc.Mapping)
            return descriptors

    def __new__(cls, name, bases: typing.Iterable, namespace, **kwargs):
        for key in kwargs:
            if key not in DataProxyMeta._prepare_keywords:
                raise exceptions.ApiError('Unexpected class creation keyword: {}'.format(key))
        # See note about DataProxyBase._reserved.
        if '_reserved' not in namespace and not any(hasattr(base, '_reserved') for base in bases):
            raise exceptions.ApiError(
                'We currently expect DataProxy classes to provide a list of reserved attribute names.')
        for key in namespace:
            # Here we can check conformance with naming and typing rules.
            assert isinstance(key, str)
            if key.startswith('__'):
                # Skip non-public attributes.
                continue
            descriptor = namespace[key]
            # The purpose of the current data proxies is to serve as a limited namespace
            # containing only descriptors of a certain type. In the future, these proxies
            # may be flattened into a facet of a richer OperationHandle class
            # (this metaclass may become a decorator on an implementation class),
            # but for now we check that the class is being used according to the
            # documented framework. A nearer term update could be to restrict the
            # type of the data descriptor:
            # TODO: Use a member type of the derived cls (or a mix-in base) to specify a particular
            #  ProxyDataDescriptor subclass.
            # Also, see note about DataProxyBase._reserved
            if not isinstance(descriptor, ProxyDataDescriptor):
                if key not in namespace['_reserved'] and not any(key in getattr(base, '_reserved') for base in
                                                                 bases if hasattr(base, '_reserved')):
                    raise exceptions.ApiError('Unexpected data proxy attribute {}: {}'.format(key, repr(descriptor)))
            else:
                assert isinstance(descriptor, ProxyDataDescriptor)
                if not isinstance(descriptor._name, str) or descriptor._name == '':
                    descriptor._name = key
                else:
                    if descriptor._name != key:
                        raise exceptions.ApiError(
                            'Descriptor internal name {} does not match attribute name {}'.format(
                                descriptor._name, key))
        return super().__new__(cls, name, bases, namespace)

    # TODO: This keyword argument stripping is not necessary in more recent Python versions.
    # When Python minimum required version is increased, check if we can remove this.
    def __init__(cls, name, bases, namespace, **kwargs):
        for key in kwargs:
            if key not in DataProxyMeta._prepare_keywords:
                raise exceptions.ApiError('Unexpected class initialization keyword: {}'.format(key))
        super().__init__(name, bases, namespace)

    # TODO: See if we can use __dir__ in the metaclass to help hint class attributes for better tab completion.
    #  Ref: https://ipython.readthedocs.io/en/stable/config/integrating.html#tab-completion
    # def __dir__(self) -> Iterable[str]:
    #     return super().__dir__()


class DataProxyBase(collections.abc.Mapping, metaclass=DataProxyMeta):
    """Limited interface to managed resources.

    Inherit from DataProxy to specialize an interface to an ``instance``.
    In the derived class, either do not define ``__init__`` or be sure to
    initialize the super class (DataProxy) with an instance of the object
    to be proxied.

    A class deriving from DataProxyBase allows its instances to provide a namespace
    for proxies to named data by defining attributes that are data descriptors
    (subclasses of ProxyDataDescriptor).
    The ProxyDataDescriptors are accessed as attributes of the
    data proxy instance or by iterating on items(). Attributes that are not
    ProxyDataDescriptors are possible, but will not be returned by items() which
    is a necessary part of gmxapi execution protocol.

    Acts as an owning handle to the resources provide by ``instance``,
    preventing the reference count of ``instance`` from going to zero for the
    lifetime of the proxy object.

    When sub-classing DataProxyBase, data descriptors can be passed as a mapping
    to the ``descriptors`` key word argument in the class declaration. This
    allows data proxy subclasses to be easily defined dynamically.

        mydescriptors = {'foo': Publisher('foo', int), 'data': Publisher('data', float)}
        ...
        class MyDataProxy(DataProxyBase, descriptors=mydescriptors): pass
        assert hasattr(MyDataProxy, 'foo')

    """
    # This class attribute (which subclasses are free to replace to augment) is an
    # indication of a problem with the current data model. If we are allowing
    # reserved words that would otherwise be valid data names, there is not a
    # compelling reason for separate data proxy classes: we throw away the assertion
    # that we are preparing a clean namespace and we could have accomplished the
    # class responsibilities in the Operation handle with just descriptor classes.
    # If we want the clean namespace, we should figure out how to keep this interface
    # from growing and/or have some "hidden" internal interface.
    _reserved = ('ensemble_width', 'items', '_reserved')

    # This class can be expanded to be the attachment point for a metaclass for
    # data proxies such as PublishingDataProxy or OutputDataProxy, which may be
    # defined very dynamically and concisely as a set of Descriptors and a type()
    # call.
    # If development in this direction does not materialize, then this base
    # class is not very useful and should be removed.
    def __init__(self, instance: 'SourceResource', client_id: int = None):
        """Get partial ownership of a resource provider.

        Arguments:
            instance : resource-owning object
            client_id : identifier for client holding the resource handle (e.g. ensemble member id)

        If client_id is not provided, the proxy scope is for all clients.
        """
        # TODO: Decide whether _resource_instance is public or not.
        # Note: currently commonly needed for subclass implementations.
        self._resource_instance = instance
        # Developer note subclasses should handle self._client_identifier == None
        self._client_identifier = client_id
        # Collection is fixed by the time of instance creation, so cache it.
        self.__keys = tuple([key for key, _ in self.items()])
        self.__length = len(self.__keys)

    @property
    def ensemble_width(self) -> int:
        return self._resource_instance.width()

    @classmethod
    def items(cls):
        """Generator for tuples of attribute name and descriptor instance.

        This almost certainly doesn't do quite what we want...
        """
        for name, value in cls.__dict__.items():
            if isinstance(value, ProxyDataDescriptor):
                yield name, value

    def __getitem__(self, k):
        if hasattr(self, k):
            return getattr(self, k)

    def __len__(self):
        return self.__length

    def __iter__(self):
        for key in self.__keys:
            yield key


class Publisher(ProxyDataDescriptor):
    """Data descriptor for write access to a specific named data resource.

    For a wrapped function receiving an ``output`` argument, provides the
    accessors for an attribute on the object passed as ``output``. Maps
    read and write access by the wrapped function to appropriate details of
    the resource manager.

    Used internally to implement settable attributes on PublishingDataProxy.
    Allows PublishingDataProxy to be dynamically defined in the scope of the
    operation.function_wrapper closure. Each named output is represented by
    an instance of Publisher in the PublishingDataProxy class definition for
    the operation.

    Ref: https://docs.python.org/3/reference/datamodel.html#implementing-descriptors

    Collaborations:
    Relies on implementation details of ResourceManager.
    """

    def __get__(self, instance: DataProxyBase, owner):
        if instance is None:
            # The current access has come through the class attribute of owner class
            return self
        resource_manager = instance._resource_instance
        client_id = instance._client_identifier
        # TODO: Fix API scope.
        # Either this class is a detail of the same implementation as ResourceManager,
        # or we need to enforce that instance._resource_instance provides _data (or equivalent)
        assert isinstance(resource_manager, ResourceManager)
        if client_id is None:
            return getattr(resource_manager._data, self._name)
        else:
            return getattr(resource_manager._data, self._name)[client_id]

    def __set__(self, instance: DataProxyBase, value):
        resource_manager = instance._resource_instance
        # TODO: Fix API scope.
        # Either this class is a detail of the same implementation as ResourceManager,
        # or we need to enforce that instance._resource_instance provides _data (or equivalent)
        assert isinstance(resource_manager, ResourceManager)
        client_id = instance._client_identifier
        resource_manager.set_result(name=self._name, value=value, member=client_id)

    def __repr__(self):
        return '{}(name={}, dtype={})'.format(self.__class__.__name__,
                                              self._name,
                                              self._dtype.__qualname__)


def define_publishing_data_proxy(output_description) -> typing.Type[DataProxyBase]:
    """Returns a class definition for a PublishingDataProxy for the provided output description."""
    # This dynamic type creation hides collaborations with things like make_datastore.
    # We should encapsulate these relationships in Context details, explicit collaborations
    # between specific operations and Contexts, and in groups of Operation definition helpers.

    descriptors = collections.OrderedDict([(name, Publisher(name)) for name in output_description])

    class PublishingDataProxy(DataProxyBase, descriptors=descriptors):
        """Handler for write access to the `output` of an operation.

        Acts as a sort of PublisherCollection.
        """

    return PublishingDataProxy


# get symbols we can use to annotate input and output types more specifically.
_OutputDataProxyType = typing.TypeVar('_OutputDataProxyType', bound=DataProxyBase)
_PublishingDataProxyType = typing.TypeVar('_PublishingDataProxyType', bound=DataProxyBase)
# Currently, the ClientID type is an integer, but this may change.
ClientID = typing.NewType('ClientID', int)


class _Resources(typing.Generic[_PublishingDataProxyType]):
    pass


# TODO: Why generic in publishingdataproxytype?
class SourceResource(typing.Generic[_OutputDataProxyType, _PublishingDataProxyType]):
    """Resource Manager for a data provider.

    Supports Future instances in a particular context.
    """

    # Note: ResourceManager members not yet included:
    # future(), _data, set_result.

    # This might not belong here. Maybe separate out for a OperationHandleManager?
    @abc.abstractmethod
    def data(self) -> _OutputDataProxyType:
        """Get the output data proxy."""
        # Warning: this should probably be renamed, but "output_data_proxy" is already
        # a member in at least one derived class.
        ...

    @abc.abstractmethod
    def is_done(self, name: str) -> bool:
        return False

    @abc.abstractmethod
    def get(self, name: str) -> 'OutputData':
        ...

    @abc.abstractmethod
    def update_output(self):
        """Bring the _data member up to date and local."""
        pass

    @abc.abstractmethod
    def reset(self):
        """Recursively reinitialize resources.

        Set the resource manager to its initialized state.
        All outputs are marked not "done".
        All inputs supporting the interface have ``_reset()`` called on them.
        """

    @abc.abstractmethod
    def width(self) -> int:
        """Ensemble width of the managed resources."""
        ...

    @abc.abstractmethod
    def future(self, name: str, description: ResultDescription) -> 'Future':
        """Get a Future handle for managed data.

        Resource managers owned by subclasses of gmx.operation.Context provide
        this method to get references to output data.
<<<<<<< HEAD

        In addition to the interface described by gmx.abc.Future, returned objects
        provide the interface described by gmx.operation.Future.
        """

=======

        In addition to the interface described by gmx.abc.Future, returned objects
        provide the interface described by gmx.operation.Future.
        """

>>>>>>> 66f58856

class StaticSourceManager(SourceResource[_OutputDataProxyType, _PublishingDataProxyType]):
    """Provide the resource manager interface for local static data.

    Allow data transformations on the proxied resource.

    Keyword Args:
        proxied_data: A gmxapi supported data object.
        width: Size of (one-dimensional) shaped data produced by function.
        function: Transformation to perform on the managed data.

    The callable passed as ``function`` must accept a single argument. The
    argument will be an iterable when proxied_data represents an ensemble,
    or an object of the same type as proxied_data otherwise.
    """

    def __init__(self, *, name: str, proxied_data, width: int, function: typing.Callable):
        assert not isinstance(proxied_data, Future)
        if hasattr(proxied_data, 'width'):
            # Ensemble data source
            assert hasattr(proxied_data, 'source')
            self._result = function(proxied_data.source)
        else:
            self._result = function(proxied_data)
        if width > 1:
            if isinstance(self._result, (str, bytes)):
                # In this case, do not implicitly broadcast
                raise exceptions.ValueError('"function" produced data incompatible with "width".')
            else:
                if not isinstance(self._result, collections.abc.Iterable):
                    raise exceptions.DataShapeError(
                        'Expected iterable of size {} but "function" result is not iterable.')
            data = list(self._result)
            size = len(data)
            if len(data) != width:
                raise exceptions.DataShapeError(
                    'Expected iterable of size {} but "function" produced a {} of size {}'.format(width, type(data),
                                                                                                  size))
            dtype = type(data[0])
        else:
            if width != 1:
                raise exceptions.ValueError('width must be an integer 1 or greater.')
            dtype = type(self._result)
            if issubclass(dtype, (list, tuple)):
                dtype = datamodel.NDArray
                data = [datamodel.ndarray(self._result)]
            elif isinstance(self._result, collections.abc.Iterable):
                if not isinstance(self._result, (str, bytes)):
                    raise exceptions.ValueError(
                        'Expecting width 1 but "function" produced iterable type {}.'.format(type(self._result)))
                else:
                    dtype = str
                    data = [str(self._result)]
            else:
                data = [self._result]
        description = ResultDescription(dtype=dtype, width=width)
        self._data = OutputData(name=name, description=description)
        for member in range(width):
            self._data.set(data[member], member=member)

        output_collection_description = OutputCollectionDescription(**{name: dtype})
        self.output_data_proxy = define_output_data_proxy(output_description=output_collection_description)

    def is_done(self, name: str) -> bool:
        return True

    def get(self, name: str) -> 'OutputData':
        assert self._data.name == name
        return self._data

    def data(self) -> _OutputDataProxyType:
        return self.output_data_proxy(self)

    def width(self) -> int:
        # TODO: It looks like the OutputData ResultDescription probably belongs
        #  in the public interface.
        return self._data._description.width

    def update_output(self):
        pass

    def reset(self):
        pass

    def future(self, name: str, description: ResultDescription) -> 'Future':
        return Future(self, name, description=description)


class ProxyResourceManager(SourceResource[_OutputDataProxyType, _PublishingDataProxyType]):
    """Act as a resource manager for data managed by another resource manager.

    Allow data transformations on the proxied resource.

    Keyword Args:
        proxied_future: An object implementing the Future interface.
        width: Size of (one-dimensional) shaped data produced by function.
        function: Transformation to perform on the result of proxied_future.

    The callable passed as ``function`` must accept a single argument, which will
    be an iterable when proxied_future represents an ensemble, or an object of
    type proxied_future.description.dtype otherwise.
    """

    def __init__(self, proxied_future: 'Future', width: int, function: typing.Callable):
        self._done = False
        self._proxied_future = proxied_future
        self._width = width
        self.name = self._proxied_future.name
        self._result = None
        assert callable(function)
        self.function = function

    def width(self) -> int:
        return self._width

    def reset(self):
        self._done = False
        self._proxied_future._reset()
        self._result = None

    def is_done(self, name: str) -> bool:
        return self._done

    def get(self, name: str):
        if name != self.name:
            raise exceptions.ValueError('Request for unknown data.')
        if not self.is_done(name):
            raise exceptions.ProtocolError('Data not ready.')
        result = self.function(self._result)
        if self._width != 1:
            # TODO Fix this typing nightmare:
            #  ResultDescription should be fully knowable and defined when the resource manager is initialized.
            data = OutputData(name=self.name, description=ResultDescription(dtype=type(result[0]), width=self._width))
            for member, value in enumerate(result):
                data.set(value, member)
        else:
            data = OutputData(name=self.name, description=ResultDescription(dtype=type(result), width=self._width))
            data.set(result, 0)
        return data

    def update_output(self):
        self._result = self._proxied_future.result()
        self._done = True

    def data(self) -> _OutputDataProxyType:
        raise exceptions.ApiError('ProxyResourceManager cannot yet manage a full OutputDataProxy.')

    def future(self, name: str, description: ResultDescription):
        return Future(self, name, description=description)
<<<<<<< HEAD


=======


>>>>>>> 66f58856
class AbstractOperation(typing.Generic[_OutputDataProxyType]):
    """Client interface to an operation instance (graph node).

    Note that this is a generic abstract class. Subclasses should provide a
    class subscript to help static type checkers.
    """

    @abc.abstractmethod
    def run(self):
        """Assert execution of an operation.

        After calling run(), the operation results are guaranteed to be available
        in the local context.
        """

    @property
    @abc.abstractmethod
    def output(self) -> _OutputDataProxyType:
        """Get a proxy collection to the output of the operation.

        Developer note: The 'output' property exists to isolate the namespace of
        output data from other operation handle attributes and we should consider
        whether it is actually necessary or helpful. To facilitate its possible
        future removal, do not enrich its interface beyond that of a collection
        of OutputDescriptor attributes.
        """
        ...


class OperationRegistryKey(collections.namedtuple('OperationRegistryKey', 'namespace name'), collections.abc.Hashable):
    """Helper class to define the key type for OperationRegistry."""

    def __hash__(self):
        return hash((self.namespace, self.name))

    def __eq__(self, other):
        """Test equivalence rather than identity.

        Note: Use `is` to test identity.
        """
        return other.namespace == self.namespace and other.name == self.name

    def __str__(self):
        return '.'.join([self.namespace, self.name])

    def __repr__(self):
        return '{}(namespace={}, name={})'.format(self.__qualname__, self.namespace, self.name)


def _make_registry_key(*args) -> OperationRegistryKey:
    """Normalize input to an OperationRegistryKey.

    Used to implement OperationRegistry.__getitem__(), which catches and converts
    the various exceptions this helper function can produce.
    """
    if len(args) > 1:
        return OperationRegistryKey(*args)
    else:
        if len(args) != 1:
            raise exceptions.UsageError('Empty index value passed to OperationRegistry instance[].')
        item = args[0]
    if isinstance(item, OperationRegistryKey):
        return item
    if isinstance(item, str):
        namespace, name = item.rsplit(sep='.', maxsplit=1)
        return OperationRegistryKey(namespace=namespace, name=name)
    # Item could be a class object or an instance object...
    if hasattr(item, 'namespace') and hasattr(item, 'name'):
        if callable(item.namespace):
            namespace = item.namespace()
        else:
            namespace = item.namespace
        if callable(item.name):
            name = item.name()
        else:
            name = item.name
        return OperationRegistryKey(namespace=namespace, name=name)
    raise exceptions.ValueError('Not a usable OperationRegistryKey: {}'.format(item))


class OperationRegistry(typing.Mapping[OperationRegistryKey, OperationImplementation], collections.UserDict):
    """Helper class to map identifiers to Operation implementation instances.

    This is an implementation detail of gmxapi.operation and should not be used from
    outside of the package until a stable interface can be specified.
    """

    @typing.overload
    def __getitem__(self, item: OperationRegistryKey):
        ...

    @typing.overload
    def __getitem__(self, item: str):
        ...

    def __getitem__(self, *args):
        """Fetch the requested operation registrant.
<<<<<<< HEAD

        The getter is overloaded to support look-ups in multiple forms.

=======

        The getter is overloaded to support look-ups in multiple forms.

>>>>>>> 66f58856
        The key can be given in the following forms.
        * As a period-delimited string of the form "namespace.operation".
        * As an OperationRegistryKey object.
        * As a sequence of positional arguments accepted by OperationRegistryKey.
        * As an object conforming to the OperationRegistryKey interface.
        """
        try:
            item = _make_registry_key(*args)
        except exceptions.Error as e:
            raise exceptions.TypeError('Could not interpret key as a OperationRegistryKey.') from e
        return self.data[item]


# Module level data store for locating operation implementations at run time.
# TODO: This may make sense as instance data of a root Context instance, but we
#  don't have a stable interface for communicating between Contexts yet.
# Alternatively, it could be held as class data in a RegisteredOperation class,
# but note that the "register" member function would behave less like the abc.ABCMeta
# support for "virtual subclassing" and more like the generic function machinery
# of e.g. functools.singledispatch.
_operation_registry = OperationRegistry()


def _register_operation(cls: typing.Type[OperationImplementation]):
    assert isinstance(cls, type)
    assert issubclass(cls, OperationImplementation)
    operation = _make_registry_key(cls)
    if operation in _operation_registry:
        full_name = str(operation)
        raise exceptions.ProtocolError('Attempting to redefine operation {}.'.format(full_name))
    _operation_registry[operation] = cls


# TODO: replace with a generic function that we dispatch on so the type checker can infer a return type.
def _get_operation_director(operation, context: gmx.abc.Context):
    """

    :param operation:
    :param context:
    :return: gmxapi.abc.OperationDirector
    """
    registrant = _operation_registry[operation]
    director = registrant.director(context=context)
    return director


class InputDescription(abc.ABC):
    """Node input description for gmxapi.operation module.

    Provides the support needed to understand operation inputs in gmxapi.operation
    module Contexts.

    .. todo:: Implementation base class with heritable behavior and/or helpers to
              compose this functionality from more normative description of
              operation inputs. This will probably become a facet of the ResourceDirector
              when specialized for gmxapi.operation.Context.
    """

    @abc.abstractmethod
    def signature(self) -> InputCollectionDescription:
        """Mapping of named inputs and input type.

        Used to determine valid inputs before an Operation node is created.

        Collaborations:
            Related to the operation resource factory for this context.

        ..  todo::
            Better unification of this protocol, InputCollectionDescription, and
            resource factory.
            Note, also, that the *bind* method of the returned InputCollectionDescription
            serves as the resource factory for input to the node builder.
        """
        ...

    @abc.abstractmethod
    def make_uid(self, input: 'DataEdge') -> str:
        """The unique identity of an operation node tags the output with respect to the input.

        Combines information on the Operation details and the input to uniquely
        identify the Operation node.

        Arguments:
            input : A (collection of) data source(s) that can provide Fingerprints.

        Used internally by the Context to manage ownership of data sources, to
        locate resources for nodes in work graphs, and to manage serialization,
        deserialization, and checkpointing of the work graph.

        The UID is a detail of the generic Operation that _should_ be independent
        of the Context details to allow the framework to manage when and where
        an operation is executed.

        TODO: We probably don't want to allow Operations to single-handedly determine their
         own uniqueness, but they probably should participate in the determination with the Context.

        TODO: Context implementations should be allowed to optimize handling of
         equivalent operations in different sessions or work graphs, but we do not
         yet guarantee that UIDs are globally unique!

        To be refined...
        """
        ...


class ConcreteInputDescription(InputDescription):
    """Simple composed InputDescription."""

    def __init__(self,
                 input_signature: InputCollectionDescription,
                 uid_helper: typing.Callable[['DataEdge'], str]
                 ):
        self._input_signature_description = input_signature
        self._uid_helper = uid_helper

    def signature(self) -> InputCollectionDescription:
        return self._input_signature_description

    def make_uid(self, input: 'DataEdge') -> str:
        return self._uid_helper(input)


class OperationMeta(abc.ABCMeta):
    """Metaclass to manage the definition of Operation implementation classes.

    Note that this metaclass can be superseded by `__init_subclass__()` when
    the minimum Python version is increased to Python 3.6+.
    """

    def __new__(meta, name, bases, class_dict):
        cls = super().__new__(meta, name, bases, class_dict)
        # Register subclasses, but not the base class.
        if issubclass(cls, OperationImplementation) and cls is not OperationImplementation:
            # TODO: Remove OperationDetailsBase layer and this extra check.
            # Note: we do not yet register the Operations built dynamically because we
            # don't have a clear definition of unique implementations yet. For instance,
            # a new OperationDetails class is defined for each call to gmx.join_arrays
            # TODO: Properly register and reuse Operations defined dynamically
            #  through function_wrapper (currently encompassed by OperationDetailsBase subclasses)
            if name != 'OperationDetailsBase':
                if OperationDetailsBase not in bases:
                    _register_operation(cls)
        return cls


class OperationDetailsBase(OperationImplementation, InputDescription,
                           metaclass=OperationMeta):
    """Abstract base class for Operation details in this module's Python Context.

    Provides necessary interface for use with gmxapi.operation.ResourceManager.
    Separates the details of an Operation from those of the ResourceManager in
    a given Context.

    OperationDetails classes are almost stateless, serving mainly to compose implementation
    details. Instances (operation objects) provide the Context-dependent interfaces
    for a specific node in a work graph.

    OperationDetails subclasses are created dynamically by function_wrapper and
    make_operation.

    Developer note: when subclassing, note that the ResourceManager is responsible
    for managing Operation state. Do not add instance data members related to
    computation or output state.

    TODO: determine what is acceptable instance data and/or initialization information.
    Note that currently the subclass in function_wrapper has _no_ initialization input,
    but does not yet handle input-dependent output specification or node fingerprinting.
    It seems likely that instance initialization will require some characterization of
    supplied input, but nothing else. Even that much is not necessary if the instance
    is completely stateless, but that would require additional parameters to the member
    functions. However, an instance should be tied to a specific ResourceManager and
    Context, so weak references to these would be reasonable.
    """

    @abc.abstractmethod
    def output_description(self) -> OutputCollectionDescription:
        """Mapping of available outputs and types for an existing Operation node."""
        ...

    @abc.abstractmethod
    def publishing_data_proxy(self, *,
                              instance: SourceResource[typing.Any, _PublishingDataProxyType],
                              client_id) -> _PublishingDataProxyType:
        """Factory for Operation output publishing resources.

        Used internally when the operation is run with resources provided by instance."""
        ...

    @abc.abstractmethod
    def output_data_proxy(self,
                          instance: SourceResource[_OutputDataProxyType, typing.Any]
                          ) -> _OutputDataProxyType:
        """Get an object that can provide Futures for output data managed by instance."""
        ...

    @abc.abstractmethod
    def __call__(self, resources: _Resources):
        """Execute the operation with provided resources.

        Resources are prepared in an execution context with aid of resource_director()

        After the first call, output data has been published and is trivially
        available through the output_data_proxy()
        """
        ...

    @classmethod
    @abc.abstractmethod
    def resource_director(cls, *, input, output: _PublishingDataProxyType) -> _Resources[_PublishingDataProxyType]:
        """a Director factory that helps build the Session Resources for the function.

        The Session launcher provides the director with all of the resources previously
        requested/negotiated/registered by the Operation. The director uses details of
        the operation to build the resources object required by the operation runner.

        For the Python Context, the protocol is for the Context to call the
        resource_director instance method, passing input and output containers.
        (See, for example, gmxapi.operation.PyFunctionRunnerResources)
        """
        ...

    # TODO: Don't run the director. Just return the correct callable.
    @classmethod
    def operation_director(cls, *args, context: 'Context', label=None, **kwargs) -> AbstractOperation:
        """Dispatching Director for adding a work node.

        A Director for input of a particular sort knows how to reconcile
        input with the requirements of the Operation and Context node builder.
        The Director (using a less flexible / more standard interface)
        builds the operation node using a node builder provided by the Context.

        This is essentially the creation method, instead of __init__, but the
        object is created and owned by the framework, and the caller receives
        an OperationHandle instead of a reference to an instance of cls.

        # TODO: We need a way to compose this functionality for arbitrary Contexts.
        # That likely requires traits on the Contexts, and registration of Context
        # implementations. It seems likely that an Operation will register Director
        # implementations on import, and dispatching will be moved to the Context
        # implementations, which can either find an appropriate OperationDirector
        # or raise a compatibility error. To avoid requirements on import order of
        # Operations and Context implementations, we can change this to a non-abstract
        # dispatching method, requiring registration in the global gmxapi.context
        # module, or get rid of this method and use something like pkg_resources
        # "entry point" groups for independent registration of Directors and Contexts,
        # each annotated with relevant traits. E.g.:
        # https://setuptools.readthedocs.io/en/latest/setuptools.html#dynamic-discovery-of-services-and-plugins
        """
        if not isinstance(context, Context):
            raise exceptions.UsageError('Context instance needed for dispatch.')
        # TODO: use Context characteristics rather than isinstance checks.
        if isinstance(context, ModuleContext):
            construct = OperationDirector(*args, operation_details=cls, context=context, label=label, **kwargs)
            return construct()
        elif isinstance(context, SubgraphContext):
            construct = OperationDirector(*args, operation_details=cls, context=context, label=label, **kwargs)
            return construct()
        else:
            raise exceptions.ApiError('Cannot dispatch operation_director for context {}'.format(context))


# TODO: Implement observer pattern for edge->node data flow.
# Step 0: implement subject interface subscribe()
# Step 1: implement subject interface get_state()
# Step 2: implement observer interface update()
# Step 3: implement subject interface notify()
# Step 4: implement observer hook to support substantial change in source that
#         invalidates downstream fingerprinting, such as a new subgraph iteration.
# class Observer(object):
#     """Abstract base class for data observers."""
#     def rebind(self, edge: DataEdge):
#         """Recreate the Operation at the consuming end of the DataEdge."""


class Future(typing.Generic[ResultTypeVar]):
    """gmxapi data handle.

    Future is currently more than a Future right now. (should be corrected / clarified.)
    Future is also a facade to other features of the data provider.

    Future objects are the most atomic interface between Contexts. User scripts
    may hold Futures from which they extract data with result(). Operation output
    used as input for another Operation can be decomposed such that the Operation
    factory has only Future objects in its input.

    TODO: ``subscribe`` method allows consumers to bind as Observers.

    TODO: extract the abstract class for input inspection?
    Currently abstraction is handled through SourceResource subclassing.
    """

    def __init__(self, resource_manager: SourceResource, name: str, description: ResultDescription):
        self.name = name
        if not isinstance(description, ResultDescription):
            raise exceptions.ValueError('Need description of requested data.')
        self.resource_manager = resource_manager
        self.description = description

        # Deprecated. We should not "reset" futures, but reconstitute them, but we
        # need to move the data model to a subscription-based system so that we can
        # make Futures properly immutable and issue new ones across subgraph iterations.
        self._number_of_resets = 0

    def __eq__(self, other):
        # This function is defined because we have defined __hash__().
        # Before customizing __eq__(), recall that Python objects that compare
        # equal should hash to the same value.
        # Please keep the two functions semantically correct.
        return object.__eq__(self, other)

    def __hash__(self):
        # We cannot properly determine equivalency beyond the scope of a ResourceManager instance
        # without more developed data flow fingerprinting.
        return hash((id(self.resource_manager), self.name, self.description, self._number_of_resets))

    def __str__(self):
        return '<Future: name={}, description={}>'.format(self.name, self.description)

<<<<<<< HEAD
=======
    # TODO: Richer access behavior.
    #  We can either fix issues that lead us to assign to Future.result or move
    #  this to a Descriptor that accepts assignment as an alternate implementation
    #  of handle.data()
    # class _Result(collections.abc.Sequence):
    #     def __init__(self, future):
    #         self.future = future
    #
    #     @typing.overload
    #     def __getitem__(self, i: int): ...
    #
    #     @typing.overload
    #     def __getitem__(self, s: slice) -> typing.Sequence: ...
    #
    #     # TODO: Don't reinvent the wheel. There should be a good slicing mix-in somewhere...
    #     def __getitem__(self, item):
    #         if isinstance(item, int):
    #             self.future.resource_manager.update_output()
    #             assert self.future.resource_manager.is_done(self.future.name)
    #             # Return ownership of concrete data
    #             handle = self.future.resource_manager.get(self.future.name)
    #             if item < 0:
    #                 item = len(self) + item
    #             return handle.data(member=item)
    #         elif isinstance(item, slice):
    #             start, stop, step = item.start, item.stop, item.step
    #             if start is None:
    #                 start = 0
    #             if stop is None:
    #                 stop = -1
    #             if stop < 0:
    #                 stop = len(self) + stop + 1
    #             if step is None:
    #                 step = 1
    #             return [self[index] for index in range(start, stop, step)]
    #         elif isinstance(item, Ellipsis):
    #             return self[:]
    #         else:
    #             raise exceptions.ValueError('Subscripts only supports *int* and *slice* indexing.')
    #
    #     def __len__(self) -> int:
    #         return self.future.description.width
    #
    #     def __call__(self):
    #         self.future.resource_manager.update_output()
    #         assert self.future.resource_manager.is_done(self.future.name)
    #         # Return ownership of concrete data
    #
    #         # For intuitive use in non-ensemble cases, we represent data as bare scalars
    #         # when possible. It is easier for users to cast scalars to lists of length 1
    #         # than to introspect their own code to determine if a list of length 1 is
    #         # part of an ensemble or not. The data model will become clearer as we
    #         # develop more robust handling of multidimensional data and data flow topologies.
    #         # In the future,
    #         # we may distinguish between data of shape () and shape (1,), but we will need
    #         # to be careful with semantics. We are already starting to adopt a rule-of-thumb
    #         # that data objects assume the minimum dimensionality necessary unless told
    #         # otherwise, and we could make that a hard rule if it doesn't make other things
    #         # too difficult.
    #         if self.future.description.width == 1:
    #             return self[0]
    #         else:
    #             return self[:]
    #
    # @property
>>>>>>> 66f58856
    def result(self) -> ResultTypeVar:
        """Fetch data to the caller's Context.

        Returns an object of the concrete type specified according to
        the operation that produces this Result.

        Ensemble data are returned as a list. Scalar results or results from single
        member ensembles are returned as scalars.
        """
        self.resource_manager.update_output()
        # Return ownership of concrete data
        handle = self.resource_manager.get(self.name)

        # For intuitive use in non-ensemble cases, we represent data as bare scalars
        # when possible. It is easier for users to cast scalars to lists of length 1
        # than to introspect their own code to determine if a list of length 1 is
        # part of an ensemble or not. The data model will become clearer as we
        # develop more robust handling of multidimensional data and data flow topologies.
        # In the future,
        # we may distinguish between data of shape () and shape (1,), but we will need
        # to be careful with semantics. We are already starting to adopt a rule-of-thumb
        # that data objects assume the minimum dimensionality necessary unless told
        # otherwise, and we could make that a hard rule if it doesn't make other things
        # too difficult.
        if self.description.width == 1:
            return handle.data(member=0)
        else:
            return handle.data()
        # TODO: Richer output behavior.
        # return self._Result(self)

    def _reset(self):
        """Mark the Future "not done" to allow reexecution.

        Invalidates cached results, resets "done" markers in data sources, and
        triggers _reset recursively.

        Note: this is a hack that is inconsistent with the plan of unique mappings
        of inputs to outputs, but allows a quick prototype for looping operations.
        """
        self._number_of_resets += 1
        self.resource_manager.reset()

    @property
    def dtype(self):
        return self.description.dtype

    def __getitem__(self, item):
        """Get a more limited view on the Future."""
        description = ResultDescription(dtype=self.dtype, width=self.description.width)
        # TODO: Use explicit typing when we have more thorough typing.
        description._dtype = None
        if self.description.width == 1:
            proxy = ProxyResourceManager(self,
                                         width=description.width,
                                         function=lambda value, key=item: value[key])
        else:
            proxy = ProxyResourceManager(self,
                                         width=description.width,
                                         function=lambda value, key=item:
                                         [subscriptable[key] for subscriptable in value])
        return proxy.future(self.name, description=description)


class OutputDataDescriptor(ProxyDataDescriptor):
    """Read-only data descriptor for proxied access to output data.

    Knows how to get a Future from the resource manager.
    """

    # TODO: Reconcile the internal implementation details with the visibility and
    #  usages of this class.

    def __get__(self, proxy: DataProxyBase, owner):
        if proxy is None:
            # Access through class attribute of owner class
            return self
        result_description = ResultDescription(dtype=self._dtype, width=proxy.ensemble_width)

        return proxy._resource_instance.future(name=self._name, description=result_description)


class MutableResourceDescriptor(ProxyDataDescriptor):
    """Accessor for rich binding interfaces.

    Allows operations to access resources beyond the scope of the current
    resource manager. Used by operations whose interactions are more complicated
    than standard typed data flow at the scope of the current Context.

    Instead of a Future interface, the returned object is a MutableResource with
    which a subscriber can collaborate with lower-level protocols.
    """

    def __get__(self, proxy: DataProxyBase, owner) -> typing.Union[MutableResource, 'MutableResourceDescriptor']:
        if proxy is None:
            # Access through class attribute of owner class. We don't have a
            # specified use case for that, so allow inspection of the data
            # descriptor instance, itself.
            return self
        # TODO: implement.
        # The protocol for MD extension plugins requires that the simulation operation
        # subscribe to the plugin. Then the Context allows the plugin to access the
        # MdRunner interface as the simulation is launched.
        # The protocol for modify_input and for mdrun to consume the TPR payload
        # of read_tpr or modify_input should allow us to use the gmxapi 0.0.7
        # WorkSpec to configure and launch a simulation, which we can do by feeding
        # forward and building a fused operation at the mdrun node. The information
        # fed forward can just be references to the inputs and parameters of the
        # earlier operations, with annotations so that we know the intended behavior.


def define_output_data_proxy(output_description: OutputCollectionDescription) -> typing.Type[DataProxyBase]:
    descriptors = {name: OutputDataDescriptor(name, description) for name, description in output_description.items()}

    class OutputDataProxy(DataProxyBase, descriptors=descriptors):
        """Handler for read access to the `output` member of an operation handle.

        Acts as a sort of ResultCollection.

        A ResourceManager creates an OutputDataProxy instance at initialization to
        provide the ``output`` property of an operation handle.
        """

    # Note: the OutputDataProxy has an inherent ensemble shape in the context
    # in which it is used, but that is an instance characteristic, not part of this type definition.
    # TODO: (FR5) The current tool does not support topology changing operations.
    return OutputDataProxy


# Encapsulate the description of the input data flow.
PyFuncInput = collections.namedtuple('Input', ('args', 'kwargs', 'dependencies'))


class SinkTerminal(object):
    """Operation input end of a data edge.

    In addition to the information in an InputCollectionDescription, includes
    topological information for the Operation node (ensemble width).

    Collaborations: Required for creation of a DataEdge. Created with knowledge
    of a DataSourceCollection instance and a InputCollectionDescription.
    """

    # TODO: This clearly maps to a Builder pattern.
    # I think we want to get the sink terminal builder from a factory parameterized by InputCollectionDescription,
    # add data source collections, and then build the sink terminal for the data edge.
    def __init__(self, input_collection_description: InputCollectionDescription):
        """Define an appropriate data sink for a new operation node.

        Resolve data sources and input description to determine connectability,
        topology, and any necessary implicit data transformations.

        :param input_collection_description: Available inputs for Operation
        :return: Fully formed description of the Sink terminal for a data edge to be created.

        Collaborations: Execution Context implementation.
        """
        self.ensemble_width = 1
        self.inputs = input_collection_description

    def __str__(self):
        return '<SinkTerminal: ensemble_width={}>'.format(self.ensemble_width)

    def update_width(self, width: int):
        if not isinstance(width, int):
            try:
                width = int(width)
            except TypeError:
                raise exceptions.TypeError('Need an integer width > 0.')
        if width < 1:
            raise exceptions.ValueError('Nonsensical ensemble width: {}'.format(int(width)))
        if self.ensemble_width != 1:
            if width != self.ensemble_width:
                raise exceptions.ValueError(
                    'Cannot change ensemble width {} to width {}.'.format(self.ensemble_width, width))
        self.ensemble_width = width

    def update(self, data_source_collection: DataSourceCollection):
        """Update the SinkTerminal with the proposed data provider."""
        for name, sink_dtype in self.inputs.items():
            if name not in data_source_collection:
                # If/when we accept data from multiple sources, we'll need some additional sanity checking.
                if not hasattr(self.inputs.signature.parameters[name], 'default'):
                    raise exceptions.UsageError('No data or default for {}'.format(name))
            else:
                # With a single data source, we need data to be in the source or have a default
                assert name in data_source_collection
                assert issubclass(sink_dtype, valid_result_types)
                source = data_source_collection[name]
                logger.debug('Updating Sink for source {}: {}.'.format(name, source))
                if isinstance(source, sink_dtype):
                    logger.debug('Source matches sink. No update necessary.')
                    continue
                else:
                    if isinstance(source, collections.abc.Iterable) and not isinstance(source, (
                            str, bytes, collections.abc.Mapping)):
                        assert isinstance(source, datamodel.NDArray)
                        if sink_dtype != datamodel.NDArray:
                            # Source is NDArray, but sink is not. Implicitly scatter.
                            self.update_width(len(source))
                        continue
                    if hasattr(source, 'description'):
                        source_description = typing.cast(ResultDescription, source.description)
                        source_dtype = source_description.dtype
                        assert isinstance(sink_dtype, type)
                        # TODO: Handle typing of Future slices when we have a better data model.
                        if source_dtype is not None:
                            assert isinstance(source_dtype, type)
                            if not issubclass(source_dtype, sink_dtype):
                                raise exceptions.TypeError('Expected {} but got {}.'.format(sink_dtype, source_dtype))
                        source_width = source.description.width
                        self.update_width(source_width)


class DataEdge(object):
    """State and description of a data flow edge.

    A DataEdge connects a data source collection to a data sink. A sink is an
    input or collection of inputs of an operation (or fused operation). An operation's
    inputs may be fed from multiple data source collections, but an operation
    cannot be fully instantiated until all of its inputs are bound, so the DataEdge
    is instantiated at the same time the operation is instantiated because the
    required topology of a graph edge may be determined by the required topology
    of another graph edge.

    A data edge has a well-defined topology only when it is terminated by both
    a source and sink. Creation requires that a source collection is compared to
    a sink description.

    Calling code initiates edge creation by passing well-described data sources
    to an operation factory. The data sources may be annotated with explicit scatter
    or gather commands.

    The resource manager for the new operation determines the
    required shape of the sink to handle all of the offered input.

    Broadcasting
    and transformations of the data sources are then determined and the edge is
    established.

    At that point, the fingerprint of the input data at each operation
    becomes available to the resource manager for the operation. The fingerprint
    has sufficient information for the resource manager of the operation to
    request and receive data through the execution context.

    Instantiating operations and data edges implicitly involves collaboration with
    a Context instance. The state of a given Context or the availability of a
    default Context through a module function may affect the ability to instantiate
    an operation or edge. In other words, behavior may be different for connections
    being made in the scripting environment versus the running Session, and implementation
    details can determine whether or not new operations or data flow can occur in
    different code environments.
    """

    class ConstantResolver(object):
        def __init__(self, value):
            self.value = value

        def __call__(self, member=None):
            return self.value

    def __init__(self, source_collection: DataSourceCollection, sink_terminal: SinkTerminal):
        # Adapters are callables that transform a source and node ID to local data.
        # Every key in the sink has an adapter.
        self.adapters = {}
        self.source_collection = source_collection
        self.sink_terminal = sink_terminal
        for name in sink_terminal.inputs:
            if name not in source_collection:
                if hasattr(sink_terminal.inputs[name], 'default'):
                    self.adapters[name] = self.ConstantResolver(sink_terminal.inputs[name])
                else:
                    # TODO: Initialize with multiple DataSourceCollections?
                    raise exceptions.ValueError('No source or default for required input "{}".'.format(name))
            else:
                source = source_collection[name]
                sink = sink_terminal.inputs[name]
                if isinstance(source, (str, bool, int, float, dict)):
                    if issubclass(sink, (str, bool, int, float, dict)):
                        self.adapters[name] = self.ConstantResolver(source)
                    else:
                        assert issubclass(sink, datamodel.NDArray)
                        self.adapters[name] = self.ConstantResolver(datamodel.ndarray([source]))
                elif isinstance(source, datamodel.NDArray):
                    if issubclass(sink, datamodel.NDArray):
                        # TODO: shape checking
                        # Implicit broadcast may not be what is intended
                        self.adapters[name] = self.ConstantResolver(source)
                    else:
                        if source.shape[0] != sink_terminal.ensemble_width:
                            raise exceptions.ValueError(
                                'Implicit broadcast could not match array source to ensemble sink')
                        else:
                            self.adapters[name] = lambda member, source=source: source[member]
                elif hasattr(source, 'result'):
                    # Handle data futures...
                    # If the Future is part of an ensemble, result() will return a list.
                    # Otherwise, it will return a single object.
                    ensemble_width = source.description.width
                    # TODO: subscribe to futures so results can be pushed.
                    if ensemble_width == 1:
                        self.adapters[name] = lambda member, source=source: source.result()
                    else:
                        self.adapters[name] = lambda member, source=source: source.result()[member]
                else:
                    assert isinstance(source, EnsembleDataSource)
                    self.adapters[name] = lambda member, source=source: source.node(member)

    def __str__(self):
        return '<DataEdge: source_collection={}, sink_terminal={}>'.format(self.source_collection, self.sink_terminal)

    def reset(self):
        self.source_collection.reset()

    def resolve(self, key: str, member: int):
        return self.adapters[key](member=member)

    def sink(self, node: int) -> dict:
        """Consume data for the specified sink terminal node.

        Run-time utility delivers data from the bound data source(s) for the
        specified terminal that was configured when the edge was created.

        Terminal node is identified by a member index number.

        Returns:
            A Python dictionary of the provided inputs as local data (not Future).
        """
        results = {}
        sink_ports = self.sink_terminal.inputs
        for key in sink_ports:
            results[key] = self.resolve(key, node)
        return results


class ResourceManager(SourceResource[_OutputDataProxyType, _PublishingDataProxyType]):
    """Provides data publication and subscription services.

        Owns the data published by the operation implementation or served to consumers.
        Mediates read and write access to the managed data streams.

        This ResourceManager implementation is defined in conjunction with a
        run-time definition of an Operation that wraps a Python callable (function).
        ResourceManager is instantiated with a reference to the callable.

        When the Operation is run, the resource manager prepares resources for the wrapped
        function. Inputs provided to the Operation factory are provided to the
        function as keyword arguments. The wrapped function publishes its output
        through the (additional) ``output`` key word argument. This argument is
        a short-lived resource, prepared by the ResourceManager, with writable
        attributes named in the call to function_wrapper().

        After the Operation has run and the outputs published, the data managed
        by the ResourceManager is marked "done."

        Protocols:

        The data() method produces a read-only collection of outputs named for
        the Operation when the Operation's ``output`` attribute is accessed.

        publishing_resources() can be called once during the ResourceManager lifetime
        to provide the ``output`` object for the wrapped function. (Used by update_output().)

        update_output() brings the managed output data up-to-date with the input
        when the Operation results are needed. If the Operation has not run, an
        execution session is prepared with input and output arguments for the
        wrapped Python callable. Output is publishable only during this session.

    TODO: This functionality should evolve to be a facet of Context implementations.
     There should be no more than one ResourceManager instance per work graph
     node in a Context. This will soon be at odds with letting the ResourceManager
     be owned by an operation instance handle.
    TODO: The publisher and data objects can be more strongly defined through
     interaction between the Context and clients.

    Design notes:

    The normative pattern for updating data is to execute a node in the work
    graph, passing Resources for an execution Session to an operation runner.
    The resources and runner are dependent on the implementation details of
    the operation and the execution context, so logical execution may look
    like the following.

        resource_builder = ResourcesBuilder()
        runner_builder = RunnerBuilder()
        input_resource_director = input_resource_factory.director(input)
        output_resource_director = publishing_resource_factory.director(output)
        input_resource_director(resource_builder, runner_builder)
        output_resource_director(resource_builder, runner_builder)
        resources = resource_builder.build()
        runner = runner_builder.build()
        runner(resources)

    Only the final line is intended to be literal. The preceding code, if it
    exists in entirety, may be spread across several code comments.

    TODO: Data should be pushed, not pulled.
    Early implementations executed operation code and extracted results directly.
    While we need to be able to "wait for" results and alert the data provider that
    we are ready for input, we want to defer execution management and data flow to
    the framework.
    """

    @contextmanager
    def __publishing_context(self, ensemble_member=0) -> typing.Iterator[_PublishingDataProxyType]:
        """Get a context manager for resolving the data dependencies of this node.

        The returned object is a Python context manager (used to open a `with` block)
        to define the scope in which the operation's output can be published.
        'output' type resources can be published exactly once, and only while the
        publishing context is active. (See operation.function_wrapper())

        Used internally to implement ResourceManager.publishing_resources()

        Responsibilities of the context manager are to:
            * (TODO) Make sure dependencies are resolved.
            * Make sure outputs are marked 'done' when leaving the context.

        """

        # TODO:
        # if self._data.done():
        #     raise exceptions.ProtocolError('Resources have already been published.')

        # I don't think we want the OperationDetails to need to know about ensemble data,
        # (though the should probably be allowed to), so we may need a separate interface
        # for the resource manager with built-in scope-limiting to a single ensemble member.
        # Right now, one Operation handle owns one ResourceManager (which takes care of
        # the ensemble details), which owns one OperationDetails (which has no ensemble knowledge).
        # It is the responsibility of the calling code to make sure the PublishingDataProxy
        # gets used correctly.

        # ref: https://docs.python.org/3/library/contextlib.html#contextlib.contextmanager
        try:
            if not self._done[ensemble_member]:
                resource = self.__publishing_data_proxy(instance=weakref.proxy(self),
                                                        client_id=ensemble_member)
                yield resource
        except Exception as e:
            message = 'Uncaught {} while providing output-publishing resources for {}.'
            message.format(repr(e), self.operation_id)
            raise exceptions.ApiError(message) from e
        finally:
            logger.debug('Published output for {} member {}'.format(self.operation_id, ensemble_member))
            self._done[ensemble_member] = True

    def __init__(self, *,
                 source: DataEdge,
                 operation_id,
                 output_description: OutputCollectionDescription,
                 output_data_proxy: typing.Type[_OutputDataProxyType],
                 publishing_data_proxy: typing.Type[_PublishingDataProxyType],
                 resource_factory,
                 runner_director,
                 output_context: 'Context'):
        """Initialize a resource manager for the inputs and outputs of an operation.
        """
        # Note: This implementation assumes there is one ResourceManager instance per data source,
        # so we only stash the inputs and dependency information for a single set of resources.
        # TODO: validate input_fingerprint as its interface becomes clear.
        self._input_edge = source
        self.ensemble_width = self._input_edge.sink_terminal.ensemble_width

        # Node UID.
        self.operation_id = operation_id

        if isinstance(output_context, Context):
            self._output_context = output_context
        else:
            message = 'Provide an instance of gmxapi.operation.Context for output_context'
            raise exceptions.UsageError(message)
        assert self._output_context is not None

        self._output_data_proxy = output_data_proxy
        assert self._output_data_proxy is not None
        assert callable(self._output_data_proxy)

        self._output_description = output_description
        assert self._output_description is not None

        self.__publishing_data_proxy = publishing_data_proxy
        assert self.__publishing_data_proxy is not None
        assert callable(self.__publishing_data_proxy)

        self._runner_director = runner_director
        assert self._runner_director is not None
        self._resource_factory = resource_factory
        assert self._resource_factory is not None

        self._data = _make_datastore(output_description=self._output_description,
                                     ensemble_width=self.ensemble_width)

        # We store a rereference to the publishing context manager implementation
        # in a data structure that can only produce one per Python interpreter
        # (using list.pop()).
        # TODO: reimplement as a data descriptor
        #  so that PublishingDataProxy does not need a bound circular reference.
        self.__publishing_resources = [self.__publishing_context]

        self._done = [False] * self.ensemble_width
        self.__operation_entrance_counter = 0

    def width(self) -> int:
        return self.ensemble_width

    def reset(self):
        self.__operation_entrance_counter = 0
        self._done = [False] * self.ensemble_width
        self.__publishing_resources = [self.__publishing_context]
        for data in self._data.values():
            data.reset()
        self._input_edge.reset()
        assert self.__operation_entrance_counter == 0

    def done(self, member=None):
        if member is None:
            return all(self._done)
        else:
            return self._done[member]

    def set_result(self, name, value, member: int):
        if not isinstance(value, (str, bytes)):
            try:
                for item in value:
                    # In this specification, it is antithetical to publish Futures.
                    if hasattr(item, 'result'):
                        raise exceptions.ApiError('Operation produced Future instead of real output.')
            except TypeError:
                # Ignore when `item` is not iterable.
                pass
        self._data[name].set(value=value, member=member)

    def is_done(self, name):
        return self._data[name].done

    def get(self, name: str):
        """

        Raises exceptions.ProtocolError if requested data is not local yet.
        Raises exceptions.ValueError if data is requested for an unknown name.
        """
        if name not in self._data:
            raise exceptions.ValueError('Request for unknown data.')
        if not self.is_done(name):
            raise exceptions.ProtocolError('Data not ready.')
        assert isinstance(self._data[name], OutputData)
        return self._data[name]

    # TODO: Normalize. This is the no-argument, no-return callable member of an
    #  operation handle that dispatches to another Context (the operation implementation).
    # TODO: Allow update of a single ensemble member. As written, this always updates all ensemble members. That can
    #  be the default behavior, but we don't want to require non-local updates in all cases.
    def update_output(self):
        """Bring the output of the bound operation up to date.

        Execute the bound operation once if and only if it has not
        yet been run in the lifetime of this resource manager.

        Used internally to implement Futures for the local operation
        associated with this resource manager.

        TODO: We need a different implementation for an operation whose output
         is served by multiple resource managers. E.g. an operation whose output
         is available across the ensemble, but which should only be executed on
         a single ensemble member.
        """
        # This code is not intended to be reentrant. We make a modest attempt to
        # catch unexpected reentrance, but this is not (yet) intended to be a thread-safe
        # resource manager implementation.
        # TODO: Handle checking just the ensemble members this resource manager is responsible for.
        # TODO: Replace with a managed observer pattern. Update once when input is available in the Context.
        if not self.done():
            # Note: This check could also be encapsulated in a run_once decorator that
            # could even set a data descriptor to change behavior.
            self.__operation_entrance_counter += 1
            if self.__operation_entrance_counter > 1:
                raise exceptions.ProtocolError('Bug detected: resource manager tried to execute operation twice.')
            if not self.done():
                # Note! This is a detail of the ResourceManager in a SerialContext
                # TODO: rewrite with the pattern that this block is directing and then resolving an operation in the
                #  operation's library/implementation context.
                publishing_resources = self.publishing_resources()
                for i in range(self.ensemble_width):
                    # TODO: rewrite the following expression as a call to a resource factory.
                    # TODO: Consider whether the resource_factory behavior should be normalized
                    #  to always use `with` blocks to indicate the lifetime of a resource handle.
                    #  That implies that an operation handle can expire, but the operation handle
                    #  could be "yield"ed
                    #  from within the `with` block to keep the resource scope alive until the resulting
                    #  generator is exhausted. Not sure what that looks like or what the use case would be.
                    with self.local_input(i) as input:
                        # Note: Resources are marked "done" by the publishing system
                        # before the following context manager finishes exiting.
                        with publishing_resources(ensemble_member=i) as output:
                            # self._runner(*input.args, output=output, **input.kwargs)
                            ####
                            # Here we can make _runner a thing that accepts session resources, and
                            # is created by specializable builders. Separate out the expression of
                            # inputs.
                            #
                            # resource_builder = OperationDetails.ResourcesBuilder(context)
                            # runner_builder = OperationDetails.RunnerBuilder(context)
                            # input_resource_director = self._input_resource_factory.director(input)
                            # output_resource_director = self._publishing_resource_factory.director(output)
                            # input_resource_director(resource_builder, runner_builder)
                            # output_resource_director(resource_builder, runner_builder)
                            # resources = resource_builder.build()
                            # runner = runner_builder.build()
                            # runner(resources)
                            #
                            # This resource factory signature might need to be inverted or broken up
                            # into a builder for consistency. I.e.
                            # option 1: Make the input and output resources with separate factories and add_resource on
                            # the runner builder.
                            # option 2: Pass resource_builder to input_director and then output_director.
                            resources = self._resource_factory(input=input, output=output)
                            runner = self._runner_director(resources)
                            runner()
            if not self.done():
                raise exceptions.ApiError('update_output implementation failed to update all outputs.')

    def future(self, name: str, description: ResultDescription):
        """Retrieve a Future for a named output.

        Provide a description of the expected result to check for compatibility or
        implicit topological conversion.

        TODO: (FR5+) Normalize this part of the interface between operation definitions and
         resource managers.
        """
        if not isinstance(name, str) or name not in self._data:
            raise exceptions.ValueError('"name" argument must name an output.')
        assert description is not None
        requested_dtype = description.dtype
        available_dtype = self._data[name]._description.dtype
        if requested_dtype != available_dtype:
            # TODO: framework to check for implicit conversions
            message = 'Requested Future of type {} is not compatible with available type {}.'
            message = message.format(requested_dtype, available_dtype)
            raise exceptions.ApiError(message)
        return Future(self, name, description)

    def data(self) -> _OutputDataProxyType:
        """Get an adapter to the output resources to access results."""
        return self._output_data_proxy(self)

    @contextmanager
    def local_input(self, member: int = None):
        """In an API session, get a handle to fully resolved locally available input data.

        Execution dependencies are resolved on creation of the context manager. Input data
        becomes available in the ``as`` object when entering the context manager, which
        becomes invalid after exiting the context manager. Resources allocated to hold the
        input data may be released when exiting the context manager.

        It is left as an implementation detail whether the context manager is reusable and
        under what circumstances one may be obtained.
        """
        # Localize data
        kwargs = self._input_edge.sink(node=member)
        assert 'input' not in kwargs

        # Check that we have real data
        for key, value in kwargs.items():
            assert not hasattr(value, 'result')
            assert not hasattr(value, 'run')
            value_list = []
            if isinstance(value, list):
                value_list = value
            if isinstance(value, datamodel.NDArray):
                value_list = value._values
            if isinstance(value, collections.abc.Mapping):
                value_list = value.values()
            assert not isinstance(value_list, Future)
            assert not hasattr(value_list, 'result')
            assert not hasattr(value_list, 'run')
            for item in value_list:
                assert not hasattr(item, 'result')

        input_pack = InputPack(kwargs=kwargs)

        # Prepare input data structure
        # Note: we use 'yield' instead of 'return' for the protocol expected by
        # the @contextmanager decorator
        yield input_pack

    def publishing_resources(self):
        """Get a context manager for resolving the data dependencies of this node.

        Use the returned object as a Python context manager.
        'output' type resources can be published exactly once, and only while the
        publishing context is active.

        Write access to publishing resources can be granted exactly once during the
        resource manager lifetime and conveys exclusive access.
        """
        return self.__publishing_resources.pop()


class PyFunctionRunnerResources(collections.UserDict):
    """Runtime resources for Python functions.

    Produced by a ResourceDirector for a particular Operation.
    """

    def output(self):
        if 'output' in self:
            return self['output']
        else:
            return None

    def input(self):
        return {key: value for key, value in self.items() if key != 'output'}


class PyFunctionRunner(abc.ABC):
    def __init__(self, *, function: typing.Callable, output_description: OutputCollectionDescription):
        assert callable(function)
        self.function = function
        self.output_description = output_description

    @abc.abstractmethod
    def __call__(self, resources: PyFunctionRunnerResources):
        self.function(output=resources.output(), **resources.input())


class CapturedOutputRunner(PyFunctionRunner):
    """Function runner that captures return value as output.data"""

    def __call__(self, resources: PyFunctionRunnerResources):
        resources['output'].data = self.function(**resources.input())


class OutputParameterRunner(PyFunctionRunner):
    """Function runner that uses output parameter to let function publish output."""

    def __call__(self, resources: PyFunctionRunnerResources):
        self.function(**resources)


def wrapped_function_runner(function, output_description: OutputCollectionDescription = None) -> PyFunctionRunner:
    """Get an adapter for a function to be wrapped.

    If the function does not accept a publishing data proxy as an `output`
    key word argument, the returned object has a `capture_output` attribute that
    must be re-assigned by the calling code before calling the runner. `capture_output`
    must be assigned to be a callable that will receive the output of the wrapped
    function.

    Returns:
        Callable with a signature `__call__(*args, **kwargs)` and no return value

    Collaborations:
        OperationDetails.resource_director assigns the `capture_output` member of the returned object.
    """
    assert callable(function)
    signature = inspect.signature(function)

    # Implementation note: this function dispatches an implementation with the
    # logic below. A better factoring would be a "chain of responsibility" in
    # which the concrete Runners would be tried in sequence and determine internally
    # whether to create a runner, raise an error, or defer.

    # Determine output details for proper dispatching.
    # First check for signature with output parameter.
    # TODO FR4: standardize typing
    if 'output' in signature.parameters:
        if not isinstance(output_description, OutputCollectionDescription):
            if not isinstance(output_description, collections.abc.Mapping):
                raise exceptions.UsageError(
                    'Function passes output through call argument, but output is not described.')
            return OutputParameterRunner(
                function=function,
                output_description=OutputCollectionDescription(**output_description))
        else:
            return OutputParameterRunner(function=function,
                                         output_description=output_description)
    # Next try output_description parameter or function return annotation.
    else:
        if isinstance(output_description, OutputCollectionDescription):
            return_type = output_description['data'].gmxapi_datatype
        elif output_description is not None:
            # output_description should be None for inferred output or
            # a singular mapping of the key 'data' to a gmxapi type.
            if not isinstance(output_description, collections.abc.Mapping) \
                    or set(output_description.keys()) != {'data'}:
                raise exceptions.ApiError(
                    'invalid output description for wrapped function: {}'.format(output_description))
            if signature.return_annotation != signature.empty:
                if signature.return_annotation != output_description['data']:
                    raise exceptions.ApiError(
                        'Wrapped function with return-value-capture provided with non-matching output description.')
            return_type = output_description['data']
        else:
            # Use return type inferred from function signature.
            return_type = signature.return_annotation
        if return_type == signature.empty or return_type is None:
            raise exceptions.ApiError('No return annotation or output_description for {}'.format(function))
        return CapturedOutputRunner(function=function,
                                    output_description=OutputCollectionDescription(data=return_type))


# TODO: Refactor in terms of reference to a node in a Context.
#  ResourceManager is an implementation detail of how the Context
#  manages a node.
class OperationHandle(AbstractOperation[_OutputDataProxyType]):
    """Generic Operation handle for dynamically defined operations.

    Define a gmxapi Operation for the functionality being wrapped by the enclosing code.

    An Operation type definition encapsulates description of allowed inputs
    of an Operation. An Operation instance represents a node in a work graph
    with uniquely fingerprinted inputs and well-defined output. The implementation
    of the operation is a collaboration with the resource managers resolving
    data flow for output Futures, which may depend on the execution context.
    """

    def __init__(self, resource_manager: SourceResource[_OutputDataProxyType, typing.Any]):
        """Initialization defines the unique input requirements of a work graph node.

        Initialization parameters map to the parameters of the wrapped function with
        addition(s) to support gmxapi data flow and deferred execution.

        If provided, an ``input`` keyword argument is interpreted as a parameter pack
        of base input. Inputs also present as standalone keyword arguments override
        values in ``input``.

        Inputs that are handles to gmxapi operations or outputs induce data flow
        dependencies that the framework promises to satisfy before the Operation
        executes and produces output.
        """
        # TODO: When the resource manager can be kept alive by an enclosing or
        #  module-level Context, convert to a weakref.
        self.__resource_manager = resource_manager
        # The unique identifier for the operation node allows the Context implementation
        # to manage the state of the handle. Reproducibility of node_uid is TBD, but
        # it must be unique in a Context where it references a different operation node.
        self.node_uid = None

    @property
    def output(self) -> _OutputDataProxyType:
        # TODO: We can configure `output` as a data descriptor
        #  instead of a property so that we can get more information
        #  from the class attribute before creating an instance of OperationDetails.OutputDataProxy.
        # The C++ equivalence would probably be a templated free function for examining traits.
        return self.__resource_manager.data()

    def run(self):
        """Make a single attempt to resolve data flow conditions.

        This is a public method, but should not need to be called by users. Instead,
        just use the `output` data proxy for result handles, or force data flow to be
        resolved with the `result` methods on the result handles.

        `run()` may be useful to try to trigger computation (such as for remotely
        dispatched work) without retrieving results locally right away.

        `run()` is also useful internally as a facade to the Context implementation details
        that allow `result()` calls to ask for their data dependencies to be resolved.
        Typically, `run()` will cause results to be published to subscribing operations as
        they are calculated, so the `run()` hook allows execution dependency to be slightly
        decoupled from data dependency, as well as to allow some optimizations or to allow
        data flow to be resolved opportunistically. `result()` should not call `run()`
        directly, but should cause the resource manager / Context implementation to process
        the data flow graph.

        In one conception, `run()` can have a return value that supports control flow
        by itself being either runnable or not. The idea would be to support
        fault tolerance, implementations that require multiple iterations / triggers
        to complete, or looping operations.
        """
        # Note: `run()` is a synonym for `resolve` or `update` or whatever we choose
        #  to generically describe the request to bring a node up-to-date: i.e. the
        #  non-returning callable on the object produced by a director.
        self.__resource_manager.update_output()


class OperationPlaceholder(AbstractOperation):
    """Placeholder for Operation handle during subgraph definition."""

    def __init__(self, subgraph_resource_manager):
        ...

    def run(self):
        raise exceptions.UsageError('This placeholder operation handle is not in an executable context.')

    @property
    def output(self):
        """Allow subgraph components to be connected without instantiating actual operations."""
        if not isinstance(current_context(), SubgraphContext):
            raise exceptions.UsageError('Invalid access to subgraph internals.')


_HandleType = typing.TypeVar('_HandleType', bound=gmx.abc.OperationReference)


class NodeBuilder(typing.Generic[_Context, _HandleType], gmx.abc.NodeBuilder):
    """Add an operation node to be managed by a Context.

    The NodeBuilder interface implies minimal internal logic, and instead
    specifies the set of information that must or may be provided to construct
    a node.
    """

    def __init__(self,
                 context: 'Context',
                 operation,
                 label: typing.Optional[str] = None):
        """Initialize the base NodeBuilder for gmxapi.operation module Nodes.

        TODO:
            Convert the *operation* argument to be the registrant in the Operation registry.
            Requires confirmation of conforming behavior for dynamically defined operations.

        """
        self.context = context
        self.label = label
        try:
            key = _make_registry_key(operation)
        except Exception as e:
            error = 'Could not create an operation registry key from {}'.format(operation)
            raise exceptions.ValueError(error) from e
        else:
            # TODO: sensibly handle dynamically defined operations.
            if key not in _operation_registry and not issubclass(operation, OperationDetailsBase):
                error = '{} must be initialized with a registered operation. Got {}.'
                raise exceptions.ValueError(error.format(__class__.__qualname__, operation))
        self.sources = DataSourceCollection()
        self._input_description = None
        self._resource_factory = None
        self._runner_director = None
        self._handle = None
        self._output_factory = None

        self._resource_manager = ResourceManager

    def set_input_description(self, input_description: InputDescription):
        self._input_description = input_description

    def set_resource_factory(self, factory):
        self._resource_factory = factory

    def set_runner_director(self, factory):
        self._runner_director = factory

    def set_handle(self, factory):
        self._handle = factory

    def set_output_factory(self, factory: 'OutputFactory'):
        self._output_factory = factory

    def set_resource_manager(self, implementation: typing.Type[ResourceManager]):
        """Allow overriding the default ResourceManager implementation.

        This is a workaround until we figure out what parts of the ResourceManager
        could be composed, registered separately with the Context, or be customized
        through other dispatching. One likely part of the solution is for clients
        of the NodeBuilder to assert requirements of the Context.
        """
        assert issubclass(implementation, ResourceManager)
        self._resource_manager = implementation

    # TODO: Let the Context use the handle factory to produce a dynamically typed handle,
    #  and figure out the right way to annotate the return value.
    def build(self):
        """Create node and return a handle of the appropriate type."""

        # Check for the ability to instantiate operations.
        missing_details = list()
        for builder_resource in ['input_description',
                                 'resource_factory',
                                 'runner_director',
                                 'handle',
                                 'output_factory']:
            detail = '_' + builder_resource
            if getattr(self, detail, None) is None:
                missing_details.append(builder_resource)
        if len(missing_details) > 0:
            raise exceptions.UsageError(
                'Missing details needed for operation node: {}'.format(
                    ', '.join(missing_details)
                ))

        assert hasattr(self._input_description, 'signature')
        input_sink = SinkTerminal(self._input_description.signature())
        input_sink.update(self.sources)
        logger.debug('SinkTerminal configured: {}'.format(SinkTerminal))
        edge = DataEdge(self.sources, input_sink)
        logger.debug('Created data edge {} with Sink {}'.format(edge, edge.sink_terminal))
        # TODO: Fingerprinting: Each operation instance has unique output based on the unique input.
        #            input_data_fingerprint = edge.fingerprint()

        # Set up output proxy.
        assert hasattr(self._input_description, 'make_uid')
        uid = self._input_description.make_uid(edge)
        # TODO: ResourceManager should fetch the relevant factories from the Context
        #  instead of getting an OperationDetails instance.
        output_data_proxy = self._output_factory.output_proxy()
        output_description = self._output_factory.output_description()
        publishing_data_proxy = self._output_factory.publishing_data_proxy()
        manager = self._resource_manager(output_context=self.context,
                                         source=edge,
                                         operation_id=uid,
                                         output_data_proxy=output_data_proxy,
                                         output_description=output_description,
                                         publishing_data_proxy=publishing_data_proxy,
                                         resource_factory=self._resource_factory,
                                         runner_director=self._runner_director)
        self.context.work_graph[uid] = manager
        # TODO: Replace with a call to Node.handle()
        handle = self._handle(self.context.work_graph[uid])
        handle.node_uid = uid
        return handle

    def add_input(self, name, source):
        # TODO: We can move some input checking here as the data model matures.
        self.sources[name] = source


class InputPack(object):
    """Input container for data sources provided to resource factories.

    When gmxapi.operation Contexts provide run time inputs to operations,
    instances of this class are provided to the operation's registered
    Resource factory.

    Attributes:
        kwargs (dict): collection of named data sources.
    """

    def __init__(self, kwargs: typing.Mapping[str, SourceTypeVar]):
        self.kwargs = kwargs


class Context(gmx.abc.Context):
    """API Context.

    All gmxapi data and operations are owned by a Context instance. The Context
    manages the details of how work is run and how data is managed.

    Context implementations are not required to inherit from gmxapi.context.Context,
    but this class definition serves to specify the current Context API.

    If subclassing is used to implement new Contexts, be sure to initialize the
    base class when providing a new __init__
    """

    def node(self, node_id) -> Node:
        if node_id in self.labels:
            return self.labels[node_id]
        elif node_id in self.work_graph:
            return self.work_graph[node_id]
        else:
            raise exceptions.ValueError('Could not find a node identified by {}'.format(node_id))

    def __init__(self):
        self.operations = dict()
        self.labels = dict()
        self.work_graph = collections.OrderedDict()

    @abc.abstractmethod
    def node_builder(self, *, operation,
                     label: typing.Optional[str] = None) -> NodeBuilder:
        """Get a builder for a new work graph node.

        Nodes are elements of computational work, with resources and execution
        managed by the Context. The Context handles parallelism resources, data
        placement, work scheduling, and data flow / execution dependencies.

        This method is used by Operation director code and helper functions to
        add work to the graph.

        Arguments:
            operation: a registered gmxapi operation
            label: optional user-provided identifier to provide human-readable node locators.

        """
        ...
    # TODO: *node()* accessor.
    # @abc.abstractmethod
    # def node(self, node_identifier) -> AbstractOperation:
    #     ...


class ModuleNodeBuilder(NodeBuilder['ModuleContext', _HandleType]):
    """Builder for work nodes in gmxapi.operation.ModuleContext."""
<<<<<<< HEAD


class ModuleContext(Context):
    """Context implementation for the gmxapi.operation module.

=======


class ModuleContext(Context):
    """Context implementation for the gmxapi.operation module.

>>>>>>> 66f58856
    """
    __version__ = 0

    def node_builder(self, operation, label=None) -> NodeBuilder:
        """Get a builder for a new work node to add an operation in this context."""
        if label is not None:
            if label in self.labels:
                raise exceptions.ValueError('Label {} is already in use.'.format(label))
            else:
                # The builder should update the labeled node when it is done.
                self.labels[label] = None

        return ModuleNodeBuilder(context=weakref.proxy(self), operation=operation, label=label)


# Context stack.
__current_context = [ModuleContext()]


def current_context() -> Context:
    """Get a reference to the currently active Context.

    The imported gmxapi.context module maintains some state for the convenience
    of the scripting environment. Internally, all gmxapi activity occurs under
    the management of an API Context, explicitly or implicitly. Some actions or
    code constructs will generate separate contexts or sub-contexts. This utility
    command retrieves a reference to the currently active Context.
    """
    return __current_context[-1]


def push_context(context) -> Context:
    """Enter a sub-context by pushing a context to the global context stack.
    """
    __current_context.append(context)
    return current_context()


def pop_context() -> Context:
    """Exit the current Context by popping it from the stack."""
    return __current_context.pop()


class OutputFactory(object):
    """Encapsulate the details of Operation output implementation in the gmxapi.operation Context.

    Currently, OutputFactory objects are containers that compose functionality
    with which to implement the required internal interface.
    """

    def __init__(self, *,
                 output_proxy: typing.Callable[[SourceResource], _OutputDataProxyType],
                 output_description: OutputCollectionDescription,
                 publishing_data_proxy: typing.Callable[[SourceResource, ClientID], _PublishingDataProxyType]):
        """Package the output details for an operation.

        Arguments:
            output_proxy: factory to produce the *output* facet of an operation instance (node)
            output_description: fully formed output description
            publishing_data_proxy: factory to produce the run time output publishing resources

        """
        if not callable(output_proxy):
            raise exceptions.ValueError('output_proxy argument must be a callable.')
        if not callable(publishing_data_proxy):
            raise exceptions.ValueError('publishing_data_proxy argument must be a callable.')
        if not isinstance(output_description, OutputCollectionDescription):
            raise exceptions.ValueError('output_description must be an instance of '
                                        'gmxapi.operation.OutputCollectionDescription')
        self._output_proxy = output_proxy
        self._output_description = output_description
        self._publishing_data_proxy = publishing_data_proxy

    def output_proxy(self) -> typing.Callable[[_OutputDataProxyType, SourceResource], _OutputDataProxyType]:
        return self._output_proxy

    def output_description(self) -> OutputCollectionDescription:
        return self._output_description

    def publishing_data_proxy(self) -> typing.Callable[[SourceResource, ClientID],
                                                       _PublishingDataProxyType]:
        return self._publishing_data_proxy


# TODO: Refactor in terms of gmx.abc.OperationDirector[_Op, gmx.operation.Context]
# Normalizing this OperationDirector may require other updates to the function_wrapper facilities.
class OperationDirector(object):
    """Direct the construction of an operation node in the gmxapi.operation module Context.

    Collaboration: used by OperationDetails.operation_director, which
    will likely dispatch to different implementations depending on
    requirements of work or context.
    """

    def __init__(self,
                 *args,
                 operation_details: typing.Type[OperationDetailsBase],
                 context: Context,
                 label=None,
                 **kwargs):
        self.operation_details = operation_details
        self.context = weakref.proxy(context)
        self.args = args
        self.kwargs = kwargs
        self.label = label

    def __call__(self) -> AbstractOperation:
        builder = self.context.node_builder(operation=self.operation_details, label=self.label)

        builder.set_resource_factory(self.operation_details.resource_director)
        builder.set_input_description(self.operation_details)
        builder.set_handle(OperationHandle)

        operation_details = self.operation_details()
        node_input_factory = operation_details.signature().bind
        data_source_collection = node_input_factory(*self.args, **self.kwargs)
        for name, source in data_source_collection.items():
            builder.add_input(name, source)

        def runner_director(resources):
            def runner():
                operation_details(resources)
            return runner

        builder.set_runner_director(runner_director)
        # Note that the call-backs held by OutputFactory cannot be annotated with
        # key word arguments under PEP 484, producing a weak warning in some cases.
        # We can consider more in the future how to balance call-back simplicity,
        # type annotation, and key word explicitness in helper functions like these.
        output_factory = OutputFactory(output_description=operation_details.output_description(),
                                       output_proxy=operation_details.output_data_proxy,
                                       publishing_data_proxy=operation_details.publishing_data_proxy)
        builder.set_output_factory(output_factory)

        handle = builder.build()
        return handle


def _make_datastore(output_description: OutputCollectionDescription, ensemble_width: int):
    """Create the data store for an operation with the described output.

    Create a container to hold the resources for an operation node.
    Used internally by the resource manager when setting up the node.
    Evolution of the C++ framework for creating the Operation SessionResources
    object will inform the future of this and the resource_director method, but
    this data store is how the Context manages output data sources for resources
    that it manages.
    """

    datastore = collections.OrderedDict()
    for name, dtype in output_description.items():
        assert isinstance(dtype, type)
        result_description = ResultDescription(dtype, width=ensemble_width)
        datastore[name] = OutputData(name=name, description=result_description)
    return datastore


# TODO: For outputs, distinguish between "results" and "events".
#  Both are published to the resource manager in the same way, but the relationship
#  with subscribers is potentially different.
def function_wrapper(output: dict = None):
    # Suppress warnings in the example code.
    # noinspection PyUnresolvedReferences
    """Generate a decorator for wrapped functions with signature manipulation.

    New function accepts the same arguments, with additional arguments required by
    the API.

    The new function returns an object with an `output` attribute containing the named outputs.

    Example:

        >>> @function_wrapper(output={'spam': str, 'foo': str})
        ... def myfunc(parameter: str = None, output=None):
        ...    output.spam = parameter
        ...    output.foo = parameter + ' ' + parameter
        ...
        >>> operation1 = myfunc(parameter='spam spam')
        >>> assert operation1.output.spam.result() == 'spam spam'
        >>> assert operation1.output.foo.result() == 'spam spam spam spam'

    If 'output' is provided to the wrapper, a data structure will be passed to
    the wrapped functions with the named attributes so that the function can easily
    publish multiple named results. Otherwise, the `output` of the generated operation
    will just capture the return value of the wrapped function.

    .. todo:: gmxapi typing stub file(s).
              The way this wrapper uses parameter annotations is not completely
              compatible with static type checking (PEP 484). If we decide to
              keep the convenience functionality by which operation details are
              inferred from parameter annotations, we should provide a separate
              stub file (.pyi) to support static type checking of the API.
    """

    if output is not None and not isinstance(output, collections.abc.Mapping):
        raise exceptions.TypeError('If provided, `output` argument must be a mapping of data names to types.')

    # TODO: (FR5+) gmxapi operations need to allow a context-dependent way to generate an implementation with input.
    # This function wrapper reproduces the wrapped function's kwargs, but does not allow chaining a
    # dynamic `input` kwarg and does not dispatch according to a `context` kwarg. We should allow
    # a default implementation and registration of alternate implementations. We don't have to do that
    # with functools.singledispatch, but we could, if we add yet another layer to generate a wrapper
    # that takes the context as the first argument. (`singledispatch` inspects the first argument rather
    # that a named argument)

    # Implementation note: The closure of the current function is used to
    # dynamically define several classes that support the operation to be
    # created by the returned decorator.

    def decorator(function) -> typing.Callable:
        # Explicitly capture `function` and `output` references.
        provided_output_map = output

        # Note: Allow operations to be defined entirely in template headers to facilitate
        # compile-time optimization of fused operations. Consider what distinction, if any,
        # exists between a fused operation and a more basic operation. Probably it amounts
        # to aspects related to interaction with the Context that get combined in a fused
        # operation, such as the resource director, builder, etc.
        class OperationDetails(OperationDetailsBase):
            # Warning: function.__qualname__ is not rigorous since function may be in a local scope.
            # TODO: Improve base identifier.
            # Suggest registering directly in the Context instead of in this local class definition.
            __basename = '.'.join((str(function.__module__), function.__qualname__))
            __last_uid = 0
            _input_signature_description = InputCollectionDescription.from_function(function)
            # TODO: Separate the class and instance logic for the runner.
            # Logically, the runner is a detail of a context-specific implementation class,
            # though the output is not generally fully knowable until an instance is initialized
            # for a certain input fingerprint.
            # Note: We are almost at a point where this class can be subsumed into two
            # possible return types for wrapped_function_runner, acting as an operation helper.
            _runner = wrapped_function_runner(function, provided_output_map)
            _output_description = _runner.output_description
            _output_data_proxy_type = define_output_data_proxy(_output_description)
            _publishing_data_proxy_type = define_publishing_data_proxy(_output_description)
            _SourceResource = SourceResource[_output_data_proxy_type, _publishing_data_proxy_type]

            @classmethod
            def name(cls) -> str:
                return cls.__basename.split('.')[-1]

            @classmethod
            def namespace(cls) -> str:
                return cls.__basename.rstrip('.' + cls.name())

            @classmethod
            def director(cls, context: _Context):
                return cls.operation_director

            @classmethod
            def signature(cls) -> InputCollectionDescription:
                """Mapping of named inputs and input type.

                Used to determine valid inputs before an Operation node is created.

                Overrides OperationDetailsBase.signature() to provide an
                implementation for the bound operation.
                """
                return cls._input_signature_description

            def output_description(self) -> OutputCollectionDescription:
                """Mapping of available outputs and types for an existing Operation node.

                Overrides OperationDetailsBase.output_description() to provide an
                implementation for the bound operation.
                """
                return self._output_description

            def publishing_data_proxy(self, *,
                                      instance: _SourceResource,
                                      client_id: int
                                      ) -> _publishing_data_proxy_type:
                """Factory for Operation output publishing resources.

                Used internally when the operation is run with resources provided by instance.

                Overrides OperationDetailsBase.publishing_data_proxy() to provide an
                implementation for the bound operation.
                """
                assert isinstance(instance, ResourceManager)
                return self._publishing_data_proxy_type(instance=instance, client_id=client_id)

            def output_data_proxy(self, instance: _SourceResource) -> _output_data_proxy_type:
                assert isinstance(instance, ResourceManager)
                return self._output_data_proxy_type(instance=instance)

            def __call__(self, resources: PyFunctionRunnerResources):
                """Execute the operation with provided resources.

                Resources are prepared in an execution context with aid of resource_director()

                After the first call, output data has been published and is trivially
                available through the output_data_proxy()

                Overrides OperationDetailsBase.__call__().
                """
                self._runner(resources)

            @classmethod
            def make_uid(cls, input):
                """The unique identity of an operation node tags the output with respect to the input.

                Combines information on the Operation details and the input to uniquely
                identify the Operation node.

                Arguments:
                    input : A (collection of) data source(s) that can provide Fingerprints.

                Used internally by the Context to manage ownership of data sources, to
                locate resources for nodes in work graphs, and to manage serialization,
                deserialization, and checkpointing of the work graph.

                The UID is a detail of the generic Operation that _should_ be independent
                of the Context details to allow the framework to manage when and where
                an operation is executed.

                Design notes on further refinement:
                    TODO: Operations should not single-handedly determine their own uniqueness
                    (but they should participate in the determination with the Context).

                    Context implementations should be allowed to optimize handling of
                    equivalent operations in different sessions or work graphs, but we do not
                    yet TODO: guarantee that UIDs are globally unique!

                    The UID should uniquely indicate an operation node based on that node's input.
                    We need input fingerprinting to identify equivalent nodes in a work graph
                    or distinguish nodes across work graphs.

                """
                uid = str(cls.__basename) + str(cls.__last_uid)
                cls.__last_uid += 1
                return uid

            @classmethod
            def resource_director(cls, *, input=None,
                                  output: _publishing_data_proxy_type = None) -> PyFunctionRunnerResources:
                """a Director factory that helps build the Session Resources for the function.

                The Session launcher provides the director with all of the resources previously
                requested/negotiated/registered by the Operation. The director uses details of
                the operation to build the resources object required by the operation runner.

                For the Python Context, the protocol is for the Context to call the
                resource_director instance method, passing input and output containers.
                """
                resources = PyFunctionRunnerResources()
                resources.update(input.kwargs)
                resources.update({'output': output})

                # TODO: Remove this hack when we can better handle Futures of Containers and Future slicing.
                for name in resources:
                    if isinstance(resources[name], (list, tuple)):
                        resources[name] = datamodel.ndarray(resources[name])

                # Check data compatibility
                for name, value in resources.items():
                    if name != 'output':
                        expected = cls.signature()[name]
                        got = type(value)
                        if got != expected:
                            raise exceptions.TypeError('Expected {} but got {}.'.format(expected, got))
                return resources

        # TODO: (FR4) Update annotations with gmxapi data types. E.g. return -> Future.
        @functools.wraps(function)
        def helper(*args, context=None, **kwargs):
            # Description of the Operation input (and output) occurs in the
            # decorator closure. By the time this factory is (dynamically) defined,
            # the OperationDetails and ResourceManager are well defined, but not
            # yet instantiated.
            # Inspection of the offered input occurs when this factory is called,
            # and OperationDetails, ResourceManager, and Operation are instantiated.

            # This operation factory is specialized for the default package Context.
            if context is None:
                context = current_context()
            else:
                raise exceptions.ApiError('Non-default context handling not implemented.')

            # This calls a dispatching function that may not be able to reconcile the input
            # and Context capabilities. This is the place to handle various exceptions for
            # whatever reasons this reconciliation cannot occur.
            handle = OperationDetails.operation_director(*args, context=context, label=None, **kwargs)

            # TODO: NOW: The input fingerprint describes the provided input
            # as (a) ensemble input, (b) static, (c) future. By the time the
            # operation is instantiated, the topology of the node is known.
            # When compared to the InputCollectionDescription, the data compatibility
            # can be determined.

            return handle

        # to do: The factory itself needs to be able to register a factory with
        # the context that will be responsible for the Operation handle.
        # The factories need to be able to serve as dispatchers for themselves,
        # since an operation in one context may need to be reconstituted in a
        # different context.
        # The dispatching factory produces a director for a Context,
        # which will register a factory with the operation in that context.

        # The factory function has a DirectorFactory. Director instances talk to a NodeBuilder for a Context to
        # get handles to new operation nodes managed by the context. Part of that process includes registering
        # a DirectorFactory with the Context.
        return helper

    return decorator


class GraphVariableDescriptor(object):
    def __init__(self, name: str = None, dtype=None, default=None):
        self.name = name
        self.dtype = dtype
        self.default = default
        self.state = None

    @property
    def internal_name(self):
        try:
            return '_' + self.name
        except TypeError:
            return None

    def __get__(self, instance, owner):
        if instance is None:
            # Access is through the class attribute of the owning class.
            # Allows the descriptor itself to be inspected or reconfigured after
            # class definition.
            # TODO: There is probably some usage checking that can be performed here.
            return self
        try:
            value = getattr(instance, self.internal_name)
        except AttributeError:
            value = self.default
            # Lazily initialize the instance value from the class default.
            if value is not None:
                try:
                    setattr(instance, self.internal_name, value)
                except Exception as e:
                    message = 'Could not assign default value to {} attribute of {}'.format(
                        self.internal_name,
                        instance)
                    raise exceptions.ApiError(message) from e
        return value

    # Implementation note: If we have a version of the descriptor class with no `__set__` method,
    # it is a non-data descriptor that can be overridden by a data descriptor on an instance.
    # This could be one way to handle the polymorphism associated with state changes.
    def __set__(self, instance, value):
        if instance._editing:
            # Update the internal connections defining the subgraph.
            setattr(instance, self.internal_name, value)
        else:
            raise AttributeError('{} not assignable on {}'.format(self.name, instance))


class GraphMeta(type):
    """Meta-class for gmxapi data flow graphs and subgraphs.

    Used to implement ``subgraph`` as GraphMeta.__new__(...).
    Also allows subgraphs to be defined as Python class definitions by inheriting
    from Subgraph or by using the ``metaclass=GraphMeta`` hint in the class
    statement arguments.

    The Python class creation protocol allows Subgraphs to be defined in as follows.

    See the Subgraph class documentation for customization of instances through
    the Python context manager protocol.
    """
    _prepare_keywords = ('variables',)

    # TODO: Python 3.7.2 introduces typing.OrderedDict
    # In practice, we are using collections.OrderedDict, but we should use the generic
    # ABC from the typing module to avoid being overly restrictive with type hints.
    try:
        from typing import OrderedDict
    except ImportError:
        from collections import OrderedDict

    @classmethod
    def __prepare__(mcs, name, bases, variables: OrderedDict = None, **kwargs):
        """Prepare the class namespace.

        Keyword Args:
              variables: mapping of persistent graph variables to type / default value (optional)
        """
        # Python runs this before executing the class body of Subgraph or its
        # subclasses. This is our chance to handle key word arguments given in the
        # class declaration.

        if kwargs is not None:
            for keyword in kwargs:
                raise exceptions.UsageError('Unexpected key word argument: {}'.format(keyword))

        namespace = collections.OrderedDict()

        if variables is not None:
            if isinstance(variables, collections.abc.Mapping):
                for name, value in variables.items():
                    if isinstance(value, type):
                        dtype = value
                        if hasattr(value, 'default'):
                            default = value.default
                        else:
                            default = None
                    else:
                        default = value
                        if hasattr(default, 'dtype'):
                            dtype = default.dtype
                        else:
                            dtype = type(default)
                    namespace[name] = GraphVariableDescriptor(name, default=default, dtype=dtype)
                    # Note: we are not currently using the hook used by `inspect`
                    # to annotate with the class that defined the attribute.
                    # namespace[name].__objclass__ = mcs
                    assert not hasattr(namespace[name], '__objclass__')
            else:
                raise exceptions.ValueError('"variables" must be a mapping of graph variables to types or defaults.')

        return namespace

    def __new__(cls, name, bases, namespace, **kwargs):
        for key in kwargs:
            if key not in GraphMeta._prepare_keywords:
                raise exceptions.ApiError('Unexpected class creation keyword: {}'.format(key))
        return type.__new__(cls, name, bases, namespace)

    # TODO: This is keyword argument stripping is not necessary in more recent Python versions.
    # When Python minimum required version is increased, check if we can remove this.
    def __init__(cls, name, bases, namespace, **kwargs):
        for key in kwargs:
            if key not in GraphMeta._prepare_keywords:
                raise exceptions.ApiError('Unexpected class initialization keyword: {}'.format(key))
        super().__init__(name, bases, namespace)


class SubgraphNodeBuilder(NodeBuilder['SubgraphContext', _HandleType]):

    def __init__(self,
                 context: 'SubgraphContext',
                 operation,
                 label: typing.Optional[str] = None):
        super().__init__(context, operation, label)

    def add_input(self, name: str, source):
        """Add an input resource for the Node under construction.

        Extends NodeBuilder.add_input()
        """
        # Inspect inputs.
        #  * Are they from outside the subgraph?
        #  * Subgraph variables?
        #  * Subgraph internal nodes?
        # Inputs from outside the subgraph are (provisionally) subgraph inputs.
        # Inputs that are subgraph variables or subgraph internal nodes mark operations that will need to be re-run.
        # For first implementation, let all operations be recreated, but we need to
        # manage the right input proxies.
        # For zeroeth implementation, try just tracking the entities that need a reset() method called.
        assert isinstance(self.context, SubgraphContext)
        if hasattr(source, 'reset'):
            self.context.add_resetter(source.reset)
        elif hasattr(source, '_reset'):
            self.context.add_resetter(source._reset)
        super().add_input(name, source)

    def build(self) -> OperationPlaceholder:
        """Get a reference to the internal node in the subgraph definition.

        In the SubgraphContext, these handles cannot represent uniquely identifiable
        results. They are placeholders for relative positions in graphs that are
        not defined until the the subgraph is being executed.

        Such references should be tracked and invalidated when exiting the
        subgraph context. Within the subgraph context, they are used to establish
        the recipe for updating the subgraph's outputs or persistent data during
        execution.
        """
        # Placeholder handles in the subgraph definition don't have real resource managers.
        # Check for the ability to instantiate operations.
        handle = super().build()
        # handle = OperationPlaceholder()
        return typing.cast(OperationPlaceholder, handle)


class SubgraphContext(Context):
    """Provide a Python context manager in which to set up a graph of operations.

    Allows operations to be configured without adding nodes to the global execution
    context.
    """

    def __init__(self):
        super().__init__()
        self.resetters = set()

    def node_builder(self, operation, label=None) -> NodeBuilder:
        if label is not None:
            if label in self.labels:
                raise exceptions.ValueError('Label {} is already in use.'.format(label))
            else:
                # The builder should update the labeled node when it is done.
                self.labels[label] = None

        return SubgraphNodeBuilder(context=weakref.proxy(self), operation=operation, label=label)

    def add_resetter(self, function):
        assert callable(function)
        self.resetters.add(function)


class Subgraph(object, metaclass=GraphMeta):
    """

    When subclassing from Subgraph, aspects of the subgraph's data ports can be
    specified with keyword arguments in the class statement. Example::

        >>> class MySubgraph(Subgraph, variables={'int_with_default': 1, 'boolData': bool}): pass
        ...

    The key word *variables* is used in the class declaration to map the types
    of subgraph Variables with (optional) default values.

    Execution model:
        Subgraph execution must follow a well-defined protocol in order to sensibly
        resolve data Futures at predictable points. Note that subgraphs act as operations
        that can be automatically redefined at run time (in limited cases), such as
        to automatically form iteration chains to implement "while" loops. We refer
        to one copy / iteration / generation of a subgraph as an "element" below.

        When a subgraph element begins execution, each of its variables with an
        "updated" state from the previous iteration has the "updated" state moved
        to the new element's "initial" state, and the "updated" state is voided.

        Subgraph.next() appends an element of the subgraph to the chain. Subsequent
        calls to Subgraph.run() bring the new outputs up to date (and then call next()).
        Thus, for a subgraph with an output called ``is_converged``, calling
        ``while (not subgraph.is_converged): subgraph.run()`` has the desired effect,
        but is likely suboptimal for execution. Instead use the gmxapi while_loop.

        If the subgraph is not currently executing, it can be in one of two states:
        "editing" or "ready". In the "ready" state, class and instance Variables
        cannot be assigned, but can be read through the data descriptors. In this
        state, the descriptors only have a single state.

        If "editing," variables on the class object can be assigned to update the
        data flow defined for the subgraph. While "editing", reading or writing
        instance Variables is undefined behavior.

        When "editing" begins, each variable is readable as a proxy to the "initial"
        state in an element. Assignments while "editing" put variables in temporary
        states accessible only during editing.
        When "editing" finishes, the "updated" output data source of each
        variable for the element is set, if appropriate.

        # TODO: Use a get_context to allow operation factories or accessors to mark
        #  references for update/annotation when exiting the 'with' block.
    """


class SubgraphBuilder(object):
    """Helper for defining new Subgraphs.

    Manages a Python context in which to define a new Subgraph type. Can be used
    in a Python ``with`` construct exactly once to provide the Subgraph class body.
    When the ``with`` block is exited (or ``build()`` is called explicitly), a
    new type instance becomes available. Subsequent calls to SubgraphBuilder.__call__(self, ...)
    are dispatched to the Subgraph constructor.

    Outside of the ``with`` block, read access to data members is proxied to
    descriptors on the built Subgraph.

    Instances of SubgraphBuilder are returned by the ``subgraph()`` utility function.
    """

    def __init__(self, variables):
        self.__dict__.update({'variables': variables,
                              '_staging': collections.OrderedDict(),
                              '_editing': False,
                              '_subgraph_context': None,
                              '_subgraph_instance': None,
                              '_fused_operation': None,
                              '_factory': None})
        # Return a placeholder that we can update during iteration.
        # Long term, this is probably implemented with data descriptors
        # that will be moved to a new Subgraph type object.
        for name in self.variables:
            if not isinstance(self.variables[name], Future):
                self.variables[name] = gmx.make_constant(self.variables[name])

        # class MySubgraph(Subgraph, variables=variables):
        #     pass
        #
        # self._subgraph_instance = MySubgraph()

    def __getattr__(self, item):
        if self._editing:
            if item in self.variables:
                if item in self._staging:
                    logger.debug('Read access to intermediate value of subgraph variable {}'.format(item))
                    return self._staging[item]
                else:
                    logger.debug('Read access to subgraph variable {}'.format(item))
                    return self.variables[item]
            else:
                raise AttributeError('Invalid attribute: {}'.format(item))
        else:
            # TODO: this is not quite the described interface...
            return lambda obj: obj.values[item]

    def __setattr__(self, key, value):
        """Part of the builder interface."""
        if key in self.__dict__:
            self.__dict__[key] = value
        else:
            if self._editing:
                self.add_update(key, value)
            else:
                raise exceptions.UsageError('Subgraph is not in an editable state.')

    def add_update(self, key, value):
        """Add a variable update to the internal subgraph."""
        if key not in self.variables:
            raise AttributeError('No such attribute: {}'.format(key))
        if not self._editing:
            raise exceptions.UsageError('Subgraph is not in an editable state.')
        # Else, stage the potential final value for the iteration.
        logger.debug('Staging subgraph update {} = {}'.format(key, value))
        # Return a placeholder that we can update during iteration.
        # Long term, this is probably implemented with data descriptors
        # that will be moved to a new Subgraph type object.
        if not isinstance(value, Future):
            value = gmx.make_constant(value)
        self._staging[key] = value
        self._staging.move_to_end(key)

    def __enter__(self):
        """Enter a Context managed by the subgraph to capture operation additions.

        Allows the internal data flow of the subgraph to be defined in the same
        manner as the default work graph while the Python context manager is active.

        The subgraph Context is activated when entering a ``with`` block and
        finalized at the end of the block.
        """
        # While editing the subgraph in the SubgraphContext, we need __get__ and __set__
        # data descriptor access on the Subgraph subclass type, but outside of the
        # context manager, the descriptor should be non-writable and more opaque,
        # while the instance should be readable, but not writable.
        self.__dict__['_editing'] = True
        # TODO: this probably needs to be configured with variables...
        self.__dict__['_subgraph_context'] = SubgraphContext()
        push_context(self._subgraph_context)
        return self

    def build(self):
        """Build the subgraph by defining some new operations.

        Examine the subgraph variables. Variables with handles to data sources
        in the SubgraphContext represent work that needs to be executed on
        a subgraph execution or iteration. Variables with handles to data sources
        outside of the subgraph represent work that needs to be executed once
        on only the first iteration to initialize the subgraph.

        Construct a factory for the fused operation that performs the work to
        update the variables on a single iteration.

        Construct a factory for the fused operation that performs the work to
        update the variables on subsequent iterations and which will be fed
        the outputs of a previous iteration. Both of the generated operations
        have the same output signature.

        Construct and wrap the generator function to recursively append work
        to the graph and update until condition is satisfied.

        TODO: Explore how to drop work from the graph once there are no more
         references to its output, including check-point machinery.
        """
        logger.debug('Finalizing subgraph definition.')
        inputs = collections.OrderedDict()
        for key, value in self.variables.items():
            # TODO: What if we don't want to provide default values?
            inputs[key] = value

        updates = self._staging

        class Subgraph(object):
            def __init__(self, input_futures, update_sources):
                self.values = collections.OrderedDict([(key, value.result()) for key, value in input_futures.items()])
                logger.debug('subgraph initialized with {}'.format(
                    ', '.join(['{}: {}'.format(key, value) for key, value in self.values.items()])))
                self.futures = collections.OrderedDict([(key, value) for key, value in input_futures.items()])
                self.update_sources = collections.OrderedDict([(key, value) for key, value in update_sources.items()])
                logger.debug('Subgraph updates staged:')
                for update, source in self.update_sources.items():
                    logger.debug('    {} = {}'.format(update, source))

            def run(self):
                for name in self.update_sources:
                    result = self.update_sources[name].result()
                    logger.debug('Update: {} = {}'.format(name, result))
                    self.values[name] = result
                # Replace the data sources in the futures.
                for name in self.update_sources:
                    self.futures[name].resource_manager = gmx.make_constant(self.values[name]).resource_manager
                for name in self.update_sources:
                    self.update_sources[name]._reset()

        subgraph = Subgraph(inputs, updates)

        return lambda subgraph=subgraph: subgraph

    def __exit__(self, exc_type, exc_val, exc_tb):
        """End the Subgraph editing session and finalize the Subgraph build.

        After exiting, this instance forwards __call__() to a factory for an
        operation that carries out the work in the subgraph with inputs bound
        in the current context as defined by ``variables``.
        """
        self._factory = self.build()

        context = pop_context()
        assert context is self._subgraph_context
        self.__dict__['_editing'] = False
        # Returning False causes exceptions in the `with` block to be reraised.
        # Remember to switch this to return True if we want to transform or suppress
        # such an exception (we probably do).
        if exc_type is not None:
            logger.error('Got exception {} while editing subgraph {}.'.format(exc_val, self))
            logger.debug('Subgraph exception traceback: \n{}'.format(exc_tb))
        return False

    def __call__(self):
        # TODO: After build() has been called, this should dispatch to a factory
        #  that returns an OperationHandle.
        return self._factory()


def while_loop(*, operation, condition, max_iteration=10):
    """Generate and run a chain of operations such that condition evaluates True.

    Returns and operation instance that acts like a single node in the current
    work graph, but which is a proxy to the operation at the end of a dynamically generated chain
    of operations. At run time, condition is evaluated for the last element in
    the current chain. If condition evaluates False, the chain is extended and
    the next element is executed. When condition evaluates True, the object
    returned by ``while_loop`` becomes a proxy for the last element in the chain.

    Equivalent to calling operation.while(condition), where available.

    Arguments:
        operation: a callable that produces an instance of an operation when called with no arguments.
        condition: a callable that accepts an object (returned by ``operation``) that returns a boolean.
        max_iteration: execute the loop no more than this many times (default 10)

    Warning:
        *max_iteration* is provided in part to minimize the cost of bugs in early
        versions of this software. The default value may be changed or
        removed on short notice.

    Warning:
        The protocol by which ``while_loop`` interacts with ``operation`` and ``condition``
        is very unstable right now. Please refer to this documentation when installing new
        versions of the package.

    Protocol:
        Warning:
            This protocol will be changed before the 0.1 API is finalized.

        When called, ``while_loop`` calls ``operation`` without arguments
        and captures the return value captured as ``_operation``.
        The object produced by ``operation()`` must have a ``reset``,
        a ``run`` method, and an ``output`` attribute.

        This is inspected
        to determine the output data proxy for the operation produced by the call
        to ``while_loop``. When that operation is called, it does the equivalent of

            while(condition(self._operation)):
                self._operation.reset()
                self._operation.run()

        Then, the output data proxy of ``self`` is updated with the results from
        self._operation.output.

    """
    # In the first implementation, Subgraph is NOT and OperationHandle.
    # if not isinstance(obj, AbstractOperationHandle):
    #     raise exceptions.UsageError(
    #     '"operation" key word argument must be a callable that produces an Operation handle.')
    # outputs = {}
    # for name, descriptor in obj.output.items():
    #     outputs[name] = descriptor._dtype

    # 1. Get the initial inputs.
    # 2. Initialize the subgraph with the initial inputs.
    # 3. Run the subgraph.
    # 4. Get the outputs.
    # 5. Initialize the subgraph with the outputs.
    # 6. Go to 3 if condition is not met.

    obj = operation()
    assert hasattr(obj, 'values')
    outputs = collections.OrderedDict([(key, type(value)) for key, value in obj.values.items()])

    @function_wrapper(output=outputs)
    def run_loop(output: OutputCollectionDescription):
        iteration = 0
        obj = operation()
        logger.debug('Created object {}'.format(obj))
        logger.debug(', '.join(['{}: {}'.format(key, obj.values[key]) for key in obj.values]))
        logger.debug('Condition: {}'.format(condition(obj)))
        while (condition(obj)):
            logger.debug('Running iteration {}'.format(iteration))
            obj.run()
            logger.debug(
                ', '.join(['{}: {}'.format(key, obj.values[key]) for key in obj.values]))
            logger.debug('Condition: {}'.format(condition(obj)))
            iteration += 1
            if iteration > max_iteration:
                break
        for name in outputs:
            setattr(output, name, obj.values[name])

        return obj

    return run_loop


def subgraph(variables=None):
    """Allow operations to be configured in a sub-context.

    The object returned functions as a Python context manager. When entering the
    context manager (the beginning of the ``with`` block), the object has an
    attribute for each of the named ``variables``. Reading from these variables
    gets a proxy for the initial value or its update from a previous loop iteration.
    At the end of the ``with`` block, any values or data flows assigned to these
    attributes become the output for an iteration.

    After leaving the ``with`` block, the variables are no longer assignable, but
    can be called as bound methods to get the current value of a variable.

    When the object is run, operations bound to the variables are ``reset`` and
    run to update the variables.
    """
    # Implementation note:
    # A Subgraph (type) has a subgraph context associated with it. The subgraph's
    # ability to capture operation additions is implemented in terms of the
    # subgraph context.
    logger.debug('Declare a new subgraph with variables {}'.format(variables))

    return SubgraphBuilder(variables)


@computed_result
def join_arrays(*, front: datamodel.NDArray = (), back: datamodel.NDArray = ()) -> datamodel.NDArray:
    """Operation that consumes two sequences and produces a concatenated single sequence.

    Note that the exact signature of the operation is not determined until this
    helper is called. Helper functions may dispatch to factories for different
    operations based on the inputs. In this case, the dtype and shape of the
    inputs determines dtype and shape of the output. An operation instance must
    have strongly typed output, but the input must be strongly typed on an
    object definition so that a Context can make runtime decisions about
    dispatching work and data before instantiating.
    # TODO: elaborate and clarify.
    # TODO: check type and shape.
    # TODO: figure out a better annotation.
    """
    # TODO: (FR4) Returned list should be an NDArray.
    if isinstance(front, (str, bytes)) or isinstance(back, (str, bytes)):
        raise exceptions.ValueError('Input must be a pair of lists.')
    assert isinstance(front, datamodel.NDArray)
    assert isinstance(back, datamodel.NDArray)
    new_list = list(front._values)
    new_list.extend(back._values)
    return datamodel.NDArray(new_list)


# TODO: Constrain
Scalar = typing.TypeVar('Scalar')


def concatenate_lists(sublists: list = ()) -> Future[gmx.datamodel.NDArray]:
    """Combine data sources into a single list.

    A trivial data flow restructuring operation.
    """
    if isinstance(sublists, (str, bytes)):
        raise exceptions.ValueError('Input must be a list of lists.')
    if len(sublists) == 0:
        return datamodel.ndarray([])
    else:
        # TODO: Fix the data model so that this can type-check properly.
        return join_arrays(front=sublists[0],
                           back=typing.cast(datamodel.NDArray,
                                            concatenate_lists(sublists[1:])))


def make_constant(value: Scalar) -> Future:
    """Provide a predetermined value at run time.

    This is a trivial operation that provides a (typed) value, primarily for
    internally use to manage gmxapi data flow.

    Accepts a value of any type. The object returned has a definite type and
    provides same interface as other gmxapi outputs. Additional constraints or
    guarantees on data type may appear in future versions.
    """
    dtype = type(value)
    source = StaticSourceManager(name='data', proxied_data=value, width=1, function=lambda x: x)
    description = ResultDescription(dtype=dtype, width=1)
    future = Future(source, 'data', description=description)
    return future


def logical_not(value: bool) -> Future:
    """Boolean negation.

    If the argument is a gmxapi compatible Data or Future object, a new View or
    Future is created that proxies the boolean opposite of the input.

    If the argument is a callable, logical_not returns a wrapper function that
    returns a Future for the logical opposite of the callable's result.
    """
    # TODO: Small data transformations like this don't need to be formal Operations.
    # This could be essentially a data annotation that affects the resolver in a
    # DataEdge. As an API detail, coding for different Contexts and optimizations
    # within those Context implementations could be simplified.
    operation = function_wrapper(output={'data': bool})(lambda data=bool(): not bool(data))
    return operation(data=value).output.data<|MERGE_RESOLUTION|>--- conflicted
+++ resolved
@@ -798,19 +798,11 @@
 
         Resource managers owned by subclasses of gmx.operation.Context provide
         this method to get references to output data.
-<<<<<<< HEAD
 
         In addition to the interface described by gmx.abc.Future, returned objects
         provide the interface described by gmx.operation.Future.
         """
 
-=======
-
-        In addition to the interface described by gmx.abc.Future, returned objects
-        provide the interface described by gmx.operation.Future.
-        """
-
->>>>>>> 66f58856
 
 class StaticSourceManager(SourceResource[_OutputDataProxyType, _PublishingDataProxyType]):
     """Provide the resource manager interface for local static data.
@@ -960,13 +952,8 @@
 
     def future(self, name: str, description: ResultDescription):
         return Future(self, name, description=description)
-<<<<<<< HEAD
-
-
-=======
-
-
->>>>>>> 66f58856
+
+
 class AbstractOperation(typing.Generic[_OutputDataProxyType]):
     """Client interface to an operation instance (graph node).
 
@@ -1064,15 +1051,9 @@
 
     def __getitem__(self, *args):
         """Fetch the requested operation registrant.
-<<<<<<< HEAD
 
         The getter is overloaded to support look-ups in multiple forms.
 
-=======
-
-        The getter is overloaded to support look-ups in multiple forms.
-
->>>>>>> 66f58856
         The key can be given in the following forms.
         * As a period-delimited string of the form "namespace.operation".
         * As an OperationRegistryKey object.
@@ -1391,74 +1372,6 @@
     def __str__(self):
         return '<Future: name={}, description={}>'.format(self.name, self.description)
 
-<<<<<<< HEAD
-=======
-    # TODO: Richer access behavior.
-    #  We can either fix issues that lead us to assign to Future.result or move
-    #  this to a Descriptor that accepts assignment as an alternate implementation
-    #  of handle.data()
-    # class _Result(collections.abc.Sequence):
-    #     def __init__(self, future):
-    #         self.future = future
-    #
-    #     @typing.overload
-    #     def __getitem__(self, i: int): ...
-    #
-    #     @typing.overload
-    #     def __getitem__(self, s: slice) -> typing.Sequence: ...
-    #
-    #     # TODO: Don't reinvent the wheel. There should be a good slicing mix-in somewhere...
-    #     def __getitem__(self, item):
-    #         if isinstance(item, int):
-    #             self.future.resource_manager.update_output()
-    #             assert self.future.resource_manager.is_done(self.future.name)
-    #             # Return ownership of concrete data
-    #             handle = self.future.resource_manager.get(self.future.name)
-    #             if item < 0:
-    #                 item = len(self) + item
-    #             return handle.data(member=item)
-    #         elif isinstance(item, slice):
-    #             start, stop, step = item.start, item.stop, item.step
-    #             if start is None:
-    #                 start = 0
-    #             if stop is None:
-    #                 stop = -1
-    #             if stop < 0:
-    #                 stop = len(self) + stop + 1
-    #             if step is None:
-    #                 step = 1
-    #             return [self[index] for index in range(start, stop, step)]
-    #         elif isinstance(item, Ellipsis):
-    #             return self[:]
-    #         else:
-    #             raise exceptions.ValueError('Subscripts only supports *int* and *slice* indexing.')
-    #
-    #     def __len__(self) -> int:
-    #         return self.future.description.width
-    #
-    #     def __call__(self):
-    #         self.future.resource_manager.update_output()
-    #         assert self.future.resource_manager.is_done(self.future.name)
-    #         # Return ownership of concrete data
-    #
-    #         # For intuitive use in non-ensemble cases, we represent data as bare scalars
-    #         # when possible. It is easier for users to cast scalars to lists of length 1
-    #         # than to introspect their own code to determine if a list of length 1 is
-    #         # part of an ensemble or not. The data model will become clearer as we
-    #         # develop more robust handling of multidimensional data and data flow topologies.
-    #         # In the future,
-    #         # we may distinguish between data of shape () and shape (1,), but we will need
-    #         # to be careful with semantics. We are already starting to adopt a rule-of-thumb
-    #         # that data objects assume the minimum dimensionality necessary unless told
-    #         # otherwise, and we could make that a hard rule if it doesn't make other things
-    #         # too difficult.
-    #         if self.future.description.width == 1:
-    #             return self[0]
-    #         else:
-    #             return self[:]
-    #
-    # @property
->>>>>>> 66f58856
     def result(self) -> ResultTypeVar:
         """Fetch data to the caller's Context.
 
@@ -2545,19 +2458,11 @@
 
 class ModuleNodeBuilder(NodeBuilder['ModuleContext', _HandleType]):
     """Builder for work nodes in gmxapi.operation.ModuleContext."""
-<<<<<<< HEAD
 
 
 class ModuleContext(Context):
     """Context implementation for the gmxapi.operation module.
 
-=======
-
-
-class ModuleContext(Context):
-    """Context implementation for the gmxapi.operation module.
-
->>>>>>> 66f58856
     """
     __version__ = 0
 
