#
# This file is part of the GROMACS molecular simulation package.
#
# Copyright (c) 2019, by the GROMACS development team, led by
# Mark Abraham, David van der Spoel, Berk Hess, and Erik Lindahl,
# and including many others, as listed in the AUTHORS file in the
# top-level source directory and at http://www.gromacs.org.
#
# GROMACS is free software; you can redistribute it and/or
# modify it under the terms of the GNU Lesser General Public License
# as published by the Free Software Foundation; either version 2.1
# of the License, or (at your option) any later version.
#
# GROMACS is distributed in the hope that it will be useful,
# but WITHOUT ANY WARRANTY; without even the implied warranty of
# MERCHANTABILITY or FITNESS FOR A PARTICULAR PURPOSE.  See the GNU
# Lesser General Public License for more details.
#
# You should have received a copy of the GNU Lesser General Public
# License along with GROMACS; if not, see
# http://www.gnu.org/licenses, or write to the Free Software Foundation,
# Inc., 51 Franklin Street, Fifth Floor, Boston, MA  02110-1301  USA.
#
# If you want to redistribute modifications to GROMACS, please
# consider that scientific software is very special. Version
# control is crucial - bugs must be traceable. We will be happy to
# consider code for inclusion in the official distribution, but
# derived work must not be called official GROMACS. Details are found
# in the README & COPYING files - if they are missing, get the
# official version at http://www.gromacs.org.
#
# To help us fund GROMACS development, we humbly ask that you cite
# the research papers on the package. Check out http://www.gromacs.org.

"""Test gromacs.mdrun operation.

Factory produces deferred execution operation.

TODO: Factory expects input for conformation, topology, simulation parameters, simulation state.

TODO: Factory accepts additional keyword input to indicate binding
 to the "potential" interface.
"""

import logging
import os
import pytest

import gmxapi as gmx
from gmxapi.testsupport import withmpi_only

# Configure the `logging` module before proceeding any further.
gmx.logger.setLevel(logging.DEBUG)

try:
    from mpi4py import MPI
    rank_number = MPI.COMM_WORLD.Get_rank()
except ImportError:
    rank_tag = ''
    MPI = None
else:
    rank_tag = 'rank{}:'.format(rank_number)

# Use this formatter to improve the caplog log records.
formatter = logging.Formatter(rank_tag + '%(name)s:%(levelname)s: %(message)s')

# For additional console logging, create and attach a stream handler.
# For example:
#    ch = logging.StreamHandler()
#    ch.setFormatter(formatter)
#    logging.getLogger().addHandler(ch)


@pytest.mark.usefixtures('cleandir')
def test_run_from_tpr(spc_water_box):
    assert os.path.exists(spc_water_box)

    md = gmx.mdrun(spc_water_box)
    md.run()
    # TODO: better handling of output on unused MPI ranks.


@withmpi_only
@pytest.mark.usefixtures('cleandir')
def test_run_trivial_ensemble(spc_water_box, caplog):
    from mpi4py import MPI
    current_rank = MPI.COMM_WORLD.Get_rank()
    with caplog.at_level(logging.DEBUG):
        caplog.handler.setFormatter(formatter)
        with caplog.at_level(logging.WARNING, 'gmxapi'), \
                caplog.at_level(logging.DEBUG, 'gmxapi.mdrun'), \
                caplog.at_level(logging.DEBUG, 'gmxapi.modify_input'), \
                caplog.at_level(logging.DEBUG, 'gmxapi.read_tpr'), \
                caplog.at_level(logging.DEBUG, 'gmxapi.simulation'):

            tpr_filename = spc_water_box
            ensemble_width = 2
<<<<<<< HEAD
            md = gmx.mdrun([tpr_filename] * ensemble_width)
=======
            simulation_input = gmx.read_tpr([tpr_filename] * ensemble_width)
            assert simulation_input.output.ensemble_width == ensemble_width
            assert len(simulation_input.output._simulation_input.result()) == ensemble_width
            md = gmx.mdrun(simulation_input)
>>>>>>> 66f58856
            assert md.output.ensemble_width == ensemble_width
            md.run()

            output_directory = md.output._work_dir.result()
            logging.info('output_directory result: {}'.format(str(output_directory)))
            assert len(output_directory) == 2

            # Note that the 'cleandir' test fixture will clean up the output directory on
            # other ranks, so only check the current rank.
            assert output_directory[0] != output_directory[1]
<<<<<<< HEAD
            assert os.path.exists(output_directory[current_rank])
=======
            assert os.path.exists(output_directory[current_rank])


@pytest.mark.usefixtures('cleandir')
def test_run_from_read_tpr_op(spc_water_box):
    simulation_input = gmx.read_tpr(spc_water_box)
    md = gmx.mdrun(input=simulation_input)

    md.run()

@pytest.mark.usefixtures('cleandir')
def test_run_from_modify_input_op(spc_water_box, caplog):
    with caplog.at_level(logging.DEBUG):

        simulation_input = gmx.read_tpr(spc_water_box)
        modified_input = gmx.modify_input(input=simulation_input, parameters={'nsteps': 4})
        md = gmx.mdrun(input=modified_input)

        md.run()
>>>>>>> 66f58856
<|MERGE_RESOLUTION|>--- conflicted
+++ resolved
@@ -95,14 +95,10 @@
 
             tpr_filename = spc_water_box
             ensemble_width = 2
-<<<<<<< HEAD
-            md = gmx.mdrun([tpr_filename] * ensemble_width)
-=======
             simulation_input = gmx.read_tpr([tpr_filename] * ensemble_width)
             assert simulation_input.output.ensemble_width == ensemble_width
             assert len(simulation_input.output._simulation_input.result()) == ensemble_width
             md = gmx.mdrun(simulation_input)
->>>>>>> 66f58856
             assert md.output.ensemble_width == ensemble_width
             md.run()
 
@@ -113,9 +109,6 @@
             # Note that the 'cleandir' test fixture will clean up the output directory on
             # other ranks, so only check the current rank.
             assert output_directory[0] != output_directory[1]
-<<<<<<< HEAD
-            assert os.path.exists(output_directory[current_rank])
-=======
             assert os.path.exists(output_directory[current_rank])
 
 
@@ -134,5 +127,4 @@
         modified_input = gmx.modify_input(input=simulation_input, parameters={'nsteps': 4})
         md = gmx.mdrun(input=modified_input)
 
-        md.run()
->>>>>>> 66f58856
+        md.run()