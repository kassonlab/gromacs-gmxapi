#
# This file is part of the GROMACS molecular simulation package.
#
# Copyright (c) 2019, by the GROMACS development team, led by
# Mark Abraham, David van der Spoel, Berk Hess, and Erik Lindahl,
# and including many others, as listed in the AUTHORS file in the
# top-level source directory and at http://www.gromacs.org.
#
# GROMACS is free software; you can redistribute it and/or
# modify it under the terms of the GNU Lesser General Public License
# as published by the Free Software Foundation; either version 2.1
# of the License, or (at your option) any later version.
#
# GROMACS is distributed in the hope that it will be useful,
# but WITHOUT ANY WARRANTY; without even the implied warranty of
# MERCHANTABILITY or FITNESS FOR A PARTICULAR PURPOSE.  See the GNU
# Lesser General Public License for more details.
#
# You should have received a copy of the GNU Lesser General Public
# License along with GROMACS; if not, see
# http://www.gnu.org/licenses, or write to the Free Software Foundation,
# Inc., 51 Franklin Street, Fifth Floor, Boston, MA  02110-1301  USA.
#
# If you want to redistribute modifications to GROMACS, please
# consider that scientific software is very special. Version
# control is crucial - bugs must be traceable. We will be happy to
# consider code for inclusion in the official distribution, but
# derived work must not be called official GROMACS. Details are found
# in the README & COPYING files - if they are missing, get the
# official version at http://www.gromacs.org.
#
# To help us fund GROMACS development, we humbly ask that you cite
# the research papers on the package. Check out http://www.gromacs.org.

"""Test gromacs.mdrun operation.

Factory produces deferred execution operation.

TODO: Factory expects input for conformation, topology, simulation parameters, simulation state.

TODO: Factory accepts additional keyword input to indicate binding
 to the "potential" interface.
"""

import json
import logging
import os
import pytest
import shutil
import tempfile
import unittest
import warnings

import gmxapi as gmx
gmx.logger.setLevel(logging.WARNING)

# from .pytesthelpers import withmpi_only

# Configure the `logging` module before and non-built-in packages start to use it.
logging.getLogger().setLevel(logging.WARNING)
# create console handler
ch = logging.StreamHandler()
ch.setLevel(logging.WARNING)
# create formatter and add it to the handler
formatter = logging.Formatter('%(asctime)s:%(name)s:%(levelname)s: %(message)s')
ch.setFormatter(formatter)
# add the handlers to the logger
logging.getLogger().addHandler(ch)


@pytest.mark.usefixtures('cleandir')
def test_run_from_tpr(spc_water_box):
    assert os.path.exists(spc_water_box)

<<<<<<< HEAD
    # sim_input = gmx.read_tpr(self.tprfilename)
    # md = gmx.mdrun(sim_input)
    # md.run()

=======
>>>>>>> 9ed3d22a
    md = gmx.mdrun(spc_water_box)
    md.run()<|MERGE_RESOLUTION|>--- conflicted
+++ resolved
@@ -42,42 +42,30 @@
  to the "potential" interface.
 """
 
-import json
 import logging
 import os
 import pytest
-import shutil
-import tempfile
-import unittest
-import warnings
-
-import gmxapi as gmx
-gmx.logger.setLevel(logging.WARNING)
-
-# from .pytesthelpers import withmpi_only
 
 # Configure the `logging` module before and non-built-in packages start to use it.
-logging.getLogger().setLevel(logging.WARNING)
+logging.getLogger().setLevel(logging.DEBUG)
 # create console handler
 ch = logging.StreamHandler()
-ch.setLevel(logging.WARNING)
+ch.setLevel(logging.DEBUG)
 # create formatter and add it to the handler
 formatter = logging.Formatter('%(asctime)s:%(name)s:%(levelname)s: %(message)s')
 ch.setFormatter(formatter)
 # add the handlers to the logger
 logging.getLogger().addHandler(ch)
 
+from gmxapi import _gmxapi
+
+from pytesthelpers import withmpi_only
 
 @pytest.mark.usefixtures('cleandir')
 def test_run_from_tpr(spc_water_box):
     assert os.path.exists(spc_water_box)
-
-<<<<<<< HEAD
-    # sim_input = gmx.read_tpr(self.tprfilename)
-    # md = gmx.mdrun(sim_input)
-    # md.run()
-
-=======
->>>>>>> 9ed3d22a
-    md = gmx.mdrun(spc_water_box)
+    filename = os.path.abspath(spc_water_box)
+    system = _gmxapi.from_tpr(filename)
+    context = _gmxapi.Context()
+    md = system.launch(context)
     md.run()